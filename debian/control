Source: benchexec
Section: utils
Priority: optional
Maintainer: Philipp Wendler <debian@philippwendler.de>
Build-Depends: debhelper (>= 9),
               dh-python,
<<<<<<< HEAD
               python3 (>= 3.4),
=======
               dh-systemd (>= 1.5),
               python3 (>= 3.2),
>>>>>>> 1720253c
               python3-setuptools,
               python3-lxml,
               python3-nose,
               python3-tempita
Standards-Version: 3.9.6.1
X-Python3-Version: >= 3.4
Homepage: https://github.com/sosy-lab/benchexec
Vcs-Git: https://github.com/sosy-lab/benchexec.git
Vcs-Browser: https://github.com/sosy-lab/benchexec

Package: benchexec
Architecture: all
Depends: ${python3:Depends}, ${misc:Depends}
Description: Framework for Reliable Benchmarking and Resource Measurement
 BenchExec allows benchmarking non-interactive tools on Linux systems.
 It measures CPU time, wall time, and memory usage of a tool,
 and allows one to specify limits for these resources.
 It also allows one to limit the CPU cores and (on NUMA systems) memory regions.
 In addition to measuring resource usage, BenchExec can verify
 that the result of the tool was as expected, and extract
 further statistical data from the output. Results from multiple runs
 can be combined into CSV and interactive HTML tables,
 of which the latter provide scatter and quantile plots.
 .
 Contrary to other benchmarking frameworks,
 it is able to reliably measure and limit resource usage of the benchmarked tool
 even if it spawns subprocesses. In order to achieve this,
 it uses the cgroups feature of the Linux kernel
 to correctly handle groups of processes.<|MERGE_RESOLUTION|>--- conflicted
+++ resolved
@@ -4,12 +4,8 @@
 Maintainer: Philipp Wendler <debian@philippwendler.de>
 Build-Depends: debhelper (>= 9),
                dh-python,
-<<<<<<< HEAD
+               dh-systemd (>= 1.5),
                python3 (>= 3.4),
-=======
-               dh-systemd (>= 1.5),
-               python3 (>= 3.2),
->>>>>>> 1720253c
                python3-setuptools,
                python3-lxml,
                python3-nose,
