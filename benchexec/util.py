--- conflicted
+++ resolved
@@ -116,7 +116,6 @@
     """
     This function searches for all "option"-tags and returns a list with all attributes and texts.
     """
-<<<<<<< HEAD
     return flatten(
         (
             [option.get(attr) for attr in attributes] + [option.text]
@@ -125,9 +124,6 @@
         exclude=[None],
     )
 
-=======
-    return flatten(([option.get(attr) for attr in attributes] + [option.text] for option in elem.findall(tag)), exclude=[None])
->>>>>>> e8158401
 
 def get_single_child_from_xml(elem, tag):
     """
@@ -491,33 +487,7 @@
             yield line.split(" ", 1)  # maxsplit=1
 
 
-<<<<<<< HEAD
-class BZ2FileHack(bz2.BZ2File):
-    """Hack for Python 3.2, where BZ2File cannot be used in a io.TextIOWrapper
-    because it lacks several functions.
-    """
-
-    def __init__(self, filename, mode, *args, **kwargs):
-        assert mode == "wb"
-        bz2.BZ2File.__init__(self, filename, mode, *args, **kwargs)
-
-    def readable(self):
-        return False
-
-    def seekable(self):
-        return False
-
-    def writable(self):
-        return True
-
-    def flush(self):
-        pass
-
-
 ProcessExitCode = collections.namedtuple("ProcessExitCode", "raw value signal")
-=======
-ProcessExitCode = collections.namedtuple('ProcessExitCode', 'raw value signal')
->>>>>>> e8158401
 """Tuple for storing the exit status indication given by a os.wait() call.
 Only value or signal are present, not both
 (a process cannot return a value when it is killed by a signal).
