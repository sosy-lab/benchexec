--- conflicted
+++ resolved
@@ -8,10 +8,6 @@
 import benchexec.tools.template
 import benchexec.result as result
 
-<<<<<<< HEAD
-=======
-
->>>>>>> 826954de
 class Tool(benchexec.tools.template.BaseTool2):
     """
     VeriFuzz
@@ -29,11 +25,7 @@
     ]
 
     def executable(self, tool_locator):
-<<<<<<< HEAD
         return tool_locator.find_executable("verifuzz.py", subdir="scripts")
-=======
-        return tool_locator.find_executable("verifuzz", subdir="scripts")
->>>>>>> 826954de
 
     def version(self, executable):
         return self._version_from_tool(executable, use_stderr=True)
@@ -43,25 +35,15 @@
             executable, self.REQUIRED_PATHS, parent_dir=True
         )
 
-
     def name(self):
         return "VeriFuzz"
-
-<<<<<<< HEAD
 
     def cmdline(self, executable, options, task, rlimits): 
         if task.property_file:
             options = options + ["--propertyFile", task.property_file]
         return [executable] + options + [task.single_input_file]
+ 
 
-
-=======
-    def cmdline(self, executable, options, task, rlimits):
-        if task.property_file:
-            options = options + ["--propertyFile", task.property_file]
-        return [executable] + options + [task.single_input_file]
-
->>>>>>> 826954de
     def determine_result(self, run):
         for line in run.output:
             if "COVER(error-call)" in line:
@@ -86,8 +68,4 @@
                 return result.RESULT_FALSE_MEMTRACK
             elif "NOT SUPPORTED" in line or "VERIFUZZ_UNKNOWN" in line:
                 return result.RESULT_UNKNOWN
-<<<<<<< HEAD
-        return result.RESULT_ERROR
-=======
-        return result.RESULT_ERROR
->>>>>>> 826954de
+        return result.RESULT_ERROR