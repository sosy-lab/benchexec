# This file is part of BenchExec, a framework for reliable benchmarking:
# https://github.com/sosy-lab/benchexec
#
# SPDX-FileCopyrightText: 2007-2020 Dirk Beyer <https://www.sosy-lab.org>
#
# SPDX-License-Identifier: Apache-2.0

"""Utility functions for implementing a container using Linux namespaces
and for appropriately configuring such a container."""

import contextlib
import ctypes
import errno
import fcntl
import logging
import os
import resource  # noqa: F401 @UnusedImport necessary to eagerly import this module
import shlex
import signal
import socket
import struct
import sys
import subprocess

from benchexec import libc
from benchexec import seccomp
from benchexec import util

__all__ = [
    "execute_in_namespace",
    "setup_user_mapping",
    "activate_network_interface",
    "duplicate_mount_hierarchy",
    "determine_directory_mode",
    "get_mount_points",
    "remount_with_additional_flags",
    "make_overlay_mount",
    "make_fuse_overlay_mount",
    "mount_proc",
    "make_bind_mount",
    "get_my_pid_from_procfs",
    "drop_capabilities",
    "wait_for_child_and_forward_signals",
    "setup_container_system_config",
    "setup_cgroup_namespace",
    "CONTAINER_UID",
    "CONTAINER_GID",
    "CONTAINER_HOME",
    "CONTAINER_HOSTNAME",
    "check_apparmor_userns_restriction",
]


DEFAULT_STACK_SIZE = 1024 * 1024
PAGE_SIZE = os.sysconf("SC_PAGESIZE")

CONTAINER_UID = 1000
CONTAINER_GID = 1000
CONTAINER_HOME = "/home/benchexec"
CONTAINER_HOSTNAME = "benchexec"

CONTAINER_ETC_NSSWITCH_CONF = """
passwd: files
group: files
shadow: files
hosts: files
networks: files

protocols:      db files
services:       db files
ethers:         db files
rpc:            db files

netgroup:       files
automount:      files
"""
CONTAINER_ETC_PASSWD = f"""
root:x:0:0:root:/root:/bin/bash
benchexec:x:{CONTAINER_UID}:{CONTAINER_GID}:benchexec:{CONTAINER_HOME}:/bin/bash
nobody:x:65534:65534:nobody:/:/bin/false
"""

CONTAINER_ETC_GROUP = f"""
root:x:0:
benchexec:x:{CONTAINER_GID}:
nogroup:x:65534:
"""

CONTAINER_ETC_HOSTS = f"""
127.0.0.1       localhost {CONTAINER_HOSTNAME}
# The following lines are desirable for IPv6 capable hosts
::1     localhost ip6-localhost ip6-loopback
ff02::1 ip6-allnodes
ff02::2 ip6-allrouters
"""

CONTAINER_ETC_FILE_OVERRIDE = {
    b"nsswitch.conf": CONTAINER_ETC_NSSWITCH_CONF,
    b"passwd": CONTAINER_ETC_PASSWD,
    b"group": CONTAINER_ETC_GROUP,
    b"hostname": CONTAINER_HOSTNAME + "\n",
    b"hosts": CONTAINER_ETC_HOSTS,
}

DIR_HIDDEN = "hidden"
DIR_READ_ONLY = "read-only"
DIR_OVERLAY = "overlay"
DIR_FULL_ACCESS = "full-access"
DIR_MODES = [DIR_HIDDEN, DIR_READ_ONLY, DIR_OVERLAY, DIR_FULL_ACCESS]
"""modes how a directory can be mounted in the container"""

LXCFS_PROC_DIR = b"/var/lib/lxcfs/proc"

_CLONE_NESTED_CALLBACK = ctypes.CFUNCTYPE(ctypes.c_int)
"""Type for callback of execute_in_namespace, nested in our primary callback."""

NATIVE_CLONE_CALLBACK_SUPPORTED = (
    os.uname().sysname == "Linux" and os.uname().machine == "x86_64"
)
"""Whether we use generated native code for clone or an unsafe Python fallback"""

_ERROR_MSG_USER_NS_RESTRICTION = (
    "Unprivileged user namespaces forbidden on this system, please "
    "enable them with 'sysctl -w kernel.apparmor_restrict_unprivileged_userns=0'. "
    "Ubuntu disables them by default since 24.04, refer to "
    "https://ubuntu.com/blog/ubuntu-23-10-restricted-unprivileged-user-namespaces "
    "for more information."
)


def check_apparmor_userns_restriction(error: OSError):
    """Check whether the passed OSError was likely caused by Ubuntu's AppArmor-based
    restriction of user namespaces."""
    return (
        error.errno
        in [
            errno.EPERM,
            errno.EACCES,
        ]
        and util.try_read_file("/proc/sys/kernel/apparmor_restrict_unprivileged_userns")
        == "1"
    )


@contextlib.contextmanager
def allocate_stack(size=DEFAULT_STACK_SIZE):
    """Allocate some memory that can be used as a stack.
    @return: a ctypes void pointer to the *top* of the stack.
    """
    # Allocate memory with appropriate flags for a stack as in
    # https://blog.fefe.de/?ts=a85c8ba7
    base = libc.mmap_anonymous(
        size + PAGE_SIZE,  # allocate one page more for a guard page
        libc.PROT_READ | libc.PROT_WRITE,
        libc.MAP_GROWSDOWN | libc.MAP_STACK,
    )

    try:
        # configure guard page that crashes the application when it is written to
        # (on stack overflow)
        libc.mprotect(base, PAGE_SIZE, libc.PROT_NONE)

        yield ctypes.c_void_p(base + size + PAGE_SIZE)
    finally:
        libc.munmap(base, size + PAGE_SIZE)


def execute_in_namespace(func, use_network_ns=True):
    """Execute a function in a child process in separate namespaces.
    @param func: a parameter-less function returning an int
        (which will be the process' exit value)
    @return: the PID of the created child process
    """
    flags = (
        signal.SIGCHLD
        | libc.CLONE_NEWNS
        | libc.CLONE_NEWUTS
        | libc.CLONE_NEWIPC
        | libc.CLONE_NEWUSER
        | libc.CLONE_NEWPID
    )
    if use_network_ns:
        flags |= libc.CLONE_NEWNET

    # We need to use the syscall clone(), which is similar to fork(), but not available
    # in the Python API. We can call it directly using ctypes, but then the state of the
    # Python interpreter is inconsistent, so we need to fix that. Python has
    # three C functions that should be called before and after fork/clone:
    # https://docs.python.org/3/c-api/sys.html#c.PyOS_BeforeFork
    # This is the same that os.fork() does (cf. os_fork_impl
    # in https://github.com/python/cpython/blob/main/Modules/posixmodule.c).
    # Furthermore, it is very important that we have the GIL during clone(),
    # otherwise the child will often deadlock when trying to execute Python code.
    # Luckily, the ctypes module allows us to hold the GIL while executing the
    # function by using ctypes.PyDLL as library access instead of ctypes.CLL.

    # One difficulty remains: The interpreter state in the child is inconsistent
    # until PyOS_AfterFork_Child() is called. However, if we pass the Python function
    # _python_clone_child_callback() as callback to clone and do the cleanup in
    # its first line, it is too late because the Python interpreter is already used.
    # This actually causes problems if benchexec is executed with a high number of
    # parallel runs because of thread contention, the gil_drop_request and a deadlock
    # in drop_gil (cf. https://github.com/sosy-lab/benchexec/issues/435).
    # So we should avoid executing Python code at all before PyOS_AfterFork_Child().
    # We do not want to take the hassle of shipping C code with BenchExec, so we use
    # _generate_native_clone_child_callback() to generate machine code on the fly
    # as replacement for _python_clone_child_callback(). This works for x86_64 Linux
    # and we expect practically all BenchExec users to fall in this category. For others
    # there is still the pure Python callback, which in practice works totally fine as
    # long as there does not exist a huge number of threads.
    # There is a workaround using sys.setswitchinterval(), however, it is too late to
    # apply it here in this function, because gil_drop_request could already be set.
    # Summary:
    # - For Linux x86_64 we use native code from _generate_native_clone_child_callback()
    # - Otherwise, we use sys.setswitchinterval() as workaround in localexecution.py.
    # - Direct users of ContainerExecutor are fine in practice if they use few threads.

    func_p = _CLONE_NESTED_CALLBACK(func)  # store in variable to avoid GC

    with allocate_stack() as stack:
        try:
            ctypes.pythonapi.PyOS_BeforeFork()
            pid = libc.clone(_clone_child_callback, stack, flags, func_p)
        finally:
            ctypes.pythonapi.PyOS_AfterFork_Parent()
    return pid


@libc.CLONE_CALLBACK
def _python_clone_child_callback(func_p):
    """Used as callback for clone, calls the passed function pointer."""
    # Strictly speaking, PyOS_AfterFork_Child should be called immediately after
    # clone calls our callback before executing any Python code because the
    # interpreter state is inconsistent, but here we are already in the Python
    # world, so it could be too late. For more information cf. execute_in_namespace()
    # and https://github.com/sosy-lab/benchexec/issues/435.
    # Thus we use this function only as fallback of architectures where we have no
    # native callback. For benchexec we combine it with the sys.setswitchinterval()
    # workaround in localexecution.py. Other users of ContainerExecutor should be safe
    # as long as they do not use many threads. We cannot do anything before cloning
    # because it might be too late anyway (gil_drop_request could be set already).
    ctypes.pythonapi.PyOS_AfterFork_Child()

    return _CLONE_NESTED_CALLBACK(func_p)()


def _generate_native_clone_child_callback():
    """Generate Linux x86_64 machine code
    that does the same as _python_clone_child_callback"""
    # Inspired by https://csl.name/post/python-jit/

    # Allocate one page of memory where we put the code
    mem = libc.mmap_anonymous(PAGE_SIZE, libc.PROT_READ | libc.PROT_WRITE)

    # Get address of PyOS_AfterFork_Child that we want to call
    afterfork_address = ctypes.cast(
        ctypes.pythonapi.PyOS_AfterFork_Child, ctypes.c_void_p
    ).value
    assert afterfork_address is not None  # ensured above

    # Generate machine code that does the same as _python_clone_child_callback
    # We use this C code as template (with dummy address for PyOS_AfterFork_Child)
    """
    int clone_child_callback(int (*func_p)()) {
      void (*PyOS_AfterFork_Child)() = (void*)0xffeeddccbbaa9988;
      PyOS_AfterFork_Child();
      return func_p();
    }
    """  # noqa: B018
    # We compile this code and disassemble it with
    """
    gcc -Os -fPIC -shared -fomit-frame-pointer -march=native clone_child_callback.c \
        -o clone_child_callback.o
    objdump -d --disassembler-options=suffix clone_child_callback.o
    """  # noqa: B018
    # This gives the following code (machine code left, assembler right)
    #
    # <clone_child_callback>:
    # Store address in rdx:
    #     48 ba 88 99 aa bb cc    movabsq $0xffeeddccbbaa9988,%rdx
    #     dd ee ff
    # Allocate space on stack:
    #     48 83 ec 18             subq   $0x18,%rsp
    # Clear eax:
    #     31 c0                   xorl   %eax,%eax
    # Copy rdi (value of parameter func_p) to stack:
    #     48 89 7c 24 08          movq   %rdi,0x8(%rsp)
    # Call rdx (where address is stored) regularly:
    #     ff d2                   callq  *%rdx
    # Copy stack value func_p back to rdi:
    #     48 8b 7c 24 08          movq   0x8(%rsp),%rdi
    # Clear eax:
    #     31 c0                   xorl   %eax,%eax
    # Deallocate space on stack:
    #     48 83 c4 18             addq   $0x18,%rsp
    # Call function pointer in rdi (func_p) as tail call:
    #     ff e7                   jmpq   *%rdi
    #
    # The following creates exactly the same machine code, just with the real address
    movabsq_address_rdx = b"\x48\xba" + afterfork_address.to_bytes(8, sys.byteorder)
    subq_0x18_rsp = b"\x48\x83\xec\x18"
    xorl_eax_eax = b"\x32\xc0"
    movq_rdi_stack = b"\x48\x89\x7c\x24\x08"
    callq_rdx = b"\xff\xd2"
    movq_stack_rdi = b"\x48\x8b\x7c\x24\x08"
    addq_0x18_rsp = b"\x48\x83\xc4\x18"
    jmpq_rdi = b"\xff\xe7"
    code = (
        movabsq_address_rdx
        + subq_0x18_rsp
        + xorl_eax_eax
        + movq_rdi_stack
        + callq_rdx
        + movq_stack_rdi
        + xorl_eax_eax
        + addq_0x18_rsp
        + jmpq_rdi
    )
    ctypes.memmove(mem, code, len(code))

    # Make code executable
    libc.mprotect(mem, PAGE_SIZE, libc.PROT_READ | libc.PROT_EXEC)
    return libc.CLONE_CALLBACK(mem)


if NATIVE_CLONE_CALLBACK_SUPPORTED:
    _clone_child_callback = _generate_native_clone_child_callback()
else:
    _clone_child_callback = _python_clone_child_callback


def setup_user_mapping(
    pid,
    uid=os.getuid(),  # noqa: B008
    gid=os.getgid(),  # noqa: B008
    parent_uid=os.getuid(),  # noqa: B008
    parent_gid=os.getgid(),  # noqa: B008
):
    """Write uid_map and gid_map in /proc to create a user mapping
    that maps our user from outside the container to the same user inside the container
    (and no other users are mapped).
    @see: http://man7.org/linux/man-pages/man7/user_namespaces.7.html
    @param pid: The PID of the process in the container.
    @param uid: The UID that shall be used in the container.
    @param gid: The GID that shall be used in the container.
    @param parent_uid: The UID that is used in the parent namespace.
    @param parent_gid: The GID that is used in the parent namespace.
    """
    proc_child = os.path.join("/proc", str(pid))
    try:
        # map uid internally to our uid externally
        uid_map = f"{uid} {parent_uid} 1"
        util.write_file(uid_map, proc_child, "uid_map")
    except OSError as e:
        logging.warning("Creating UID mapping into container failed: %s", e)

    try:
        util.write_file("deny", proc_child, "setgroups")
    except OSError as e:
        # Not all systems have this file (depends on the kernel version),
        # but if it does not exist, we do not need to write to it.
        if e.errno != errno.ENOENT:
            logging.warning("Could not write to setgroups file in /proc: %s", e)

    try:
        # map gid internally to our gid externally
        gid_map = f"{gid} {parent_gid} 1"
        util.write_file(gid_map, proc_child, "gid_map")
    except OSError as e:
        logging.warning("Creating GID mapping into container failed: %s", e)


_SIOCGIFFLAGS = 0x8913  # /usr/include/bits/ioctls.h
_SIOCSIFFLAGS = 0x8914  # /usr/include/bits/ioctls.h
_IFF_UP = 0x1  # /usr/include/net/if.h

# We need to use instances of "struct ifreq" for communicating with the kernel.
# This struct is complex with a big contained union, we define here only the few
# necessary fields for the two cases we need.
# The layout is given in the format used by the struct module:
# ifr_name, ifr_addr.sa_family, padding
_STRUCT_IFREQ_LAYOUT_IFADDR_SAFAMILY = b"16sH14s"
# ifr_name, ifr_flags, padding
_STRUCT_IFREQ_LAYOUT_IFFLAGS = b"16sH14s"


def activate_network_interface(iface):
    """Bring up the given network interface.
    @raise OSError: if interface does not exist or permissions are missing
    """
    iface = iface.encode()

    sock = socket.socket(socket.AF_INET, socket.SOCK_DGRAM, socket.IPPROTO_IP)
    try:
        # Get current interface flags from kernel
        ifreq = struct.pack(
            _STRUCT_IFREQ_LAYOUT_IFADDR_SAFAMILY, iface, socket.AF_INET, b"0" * 14
        )
        ifreq = fcntl.ioctl(sock, _SIOCGIFFLAGS, ifreq)
        if_flags = struct.unpack(_STRUCT_IFREQ_LAYOUT_IFFLAGS, ifreq)[1]

        # Set new flags
        ifreq = struct.pack(
            _STRUCT_IFREQ_LAYOUT_IFFLAGS, iface, if_flags | _IFF_UP, b"0" * 14
        )
        fcntl.ioctl(sock, _SIOCSIFFLAGS, ifreq)
    finally:
        sock.close()


def duplicate_mount_hierarchy(mount_base, temp_base, work_base, dir_modes):
    """
    Setup a copy of the system's mount hierarchy below a specified directory,
    and apply all specified directory modes (e.g., read-only access or hidden)
    in that new hierarchy.
    Afterwards, the new mount hierarchy can be chroot'ed into.
    @param mount_base: the base directory of the new mount hierarchy
    @param temp_base: the base directory for all temporary files
    @param work_base: the base directory for all overlayfs work files
    @param dir_modes: the directory modes to apply (without mount_base prefix)
    """
    # Create a copy of all mountpoints.
    # Setting MS_PRIVATE flag discouples the new mounts from the original mounts,
    # i.e., mounts we do are not seen outside the mount namespace,
    # and any (un)mounts that are made later in the main system are not seen by us.
    # The latter is desired such that new mounts (e.g., USB sticks being plugged in)
    # do not appear in the container.
    # Blocking host-side unmounts from being propagated has the disadvantage
    # that any unmounts done by the sysadmin won't really unmount the device
    # because it stays mounted in the container and thus keep the device busy
    # (cf. https://bugs.debian.org/cgi-bin/bugreport.cgi?bug=739593#85).
    # We could allow unmounts being propated with MS_SLAVE instead of MS_PRIVATE,
    # but we prefer to have the mount namespace of the container being
    # unchanged during run execution.
    make_bind_mount(b"/", mount_base, recursive=True, private=True)

    # Ensure each special dir is a mountpoint such that the next loop covers it.
    for special_dir in dir_modes.keys():
        if special_dir == b"/":
            continue  # handled above

        mount_path = mount_base + special_dir
        temp_path = temp_base + special_dir
        # Ensure special_dir exists even if we mount a hidden dir as parent.
        os.makedirs(temp_path, exist_ok=True)

        mode = determine_directory_mode(dir_modes, special_dir)
        parent_mode = determine_directory_mode(dir_modes, os.path.dirname(special_dir))
        if mode == parent_mode:
            # If special_dir is not a mountpoint, we do not need to do anything for it,
            # it will automatically inherit the same directory mode as its parent.
            # If special_dir is a mountpoint, it will be covered by the loop below
            # anyway. In none of the two cases this loop needs to mark special_dir as
            # mountpoint. This avoids useless creation of nested overlay instances.
            logging.debug(
                "Skipping directory mount for %s "
                "because parent already has same mode.",
                special_dir,
            )
            continue

        try:
            make_bind_mount(mount_path, mount_path)
        except OSError as e:
            # on btrfs, non-recursive bind mounts fail
            if e.errno == errno.EINVAL:
                try:
                    make_bind_mount(mount_path, mount_path, recursive=True)
                except OSError as e2:
                    logging.debug(
                        "Failed to make %s a (recursive) bind mount: %s", mount_path, e2
                    )
            else:
                logging.debug("Failed to make %s a bind mount: %s", mount_path, e)

    overlay_count = 0

    for _unused_source, full_mountpoint, fstype, options in list(get_mount_points()):
        if not util.path_is_below(full_mountpoint, mount_base):
            continue
        mountpoint = full_mountpoint[len(mount_base) :] or b"/"
        mode = determine_directory_mode(dir_modes, mountpoint, fstype)
        if not mode:
            continue

        if not os.path.exists(mountpoint):
            # Mountpoint either does not exist or is in an inaccessible directory.
            # The former is safe to ignore, but the latter needs to be handled
            # because something could relax the permissions later on, making mountpoint
            # accessible in the container without the proper directory mode.
            missing_dir = mountpoint
            parent = os.path.dirname(missing_dir)
            while not os.path.exists(parent):
                missing_dir = parent
                parent = os.path.dirname(missing_dir)
            if os.access(parent, os.X_OK):
                # Not a permission problem, missing_dir really does not exist.
                logging.debug(
                    "Ignoring hiden mount '%s' because '%s' does not exist.",
                    mountpoint.decode(),
                    missing_dir.decode(),
                )
                continue
            else:
                # missing_dir could exist or not, permissions on parent hide it.
                # We cannot mount something over it, but the inaccessible parent is
                # useless in the container anyway, so we can just hide all of parent,
                # which safely hides mountpoint even if permissions of parent get
                # relaxed outside of the container.
                logging.debug(
                    "Marking inaccessible directory '%s' as hidden "
                    "because it contains a mountpoint at '%s'",
                    parent.decode(),
                    mountpoint.decode(),
                )
                # Creating the following directory will make mountpoint appear as
                # empty directory in the container. This is useful because otherwise the
                # kernel will show a mountpoint for a non-existing directory.
                # This makes nesting containers work better (common example is
                # /sys/kernel/debug/tracing).
                os.makedirs(temp_base + mountpoint, exist_ok=True)
                # Let the rest of this loop iteration actually hide parent.
                mountpoint = parent
                mode = DIR_HIDDEN
        else:
            logging.debug("Mounting '%s' as %s", mountpoint.decode(), mode)

        mount_path = mount_base + mountpoint
        temp_path = temp_base + mountpoint

        if mode == DIR_OVERLAY:
            overlay_count += 1
            work_path = work_base + b"/" + str(overlay_count).encode()
            os.makedirs(temp_path, exist_ok=True)
            os.makedirs(work_path, exist_ok=True)
            if os.path.ismount(mount_path):
                try:
                    # Previous mount in this place not needed if replaced with overlay dir.
                    libc.umount(mount_path)
                except OSError as e:
                    logging.debug(e)
            try:
                make_overlay_mount(mount_path, mountpoint, temp_path, work_path)
            except OSError as e:
                # Resort to fuse-overlayfs if kernel overlayfs is not available.
                mp = mountpoint.decode()
<<<<<<< HEAD
                fuse = util.find_executable2("fuse-overlayfs")
                if fuse:
                    logging.debug(
                        "Cannot use kernel overlay for %s: %s. "
                        "Trying to use fuse-overlayfs instead.",
                        mp,
                        e,
                    )
                    cap_permitted_to_ambient()
                    make_fuse_overlay_mount(
                        fuse, mount_path, mountpoint, temp_path, work_path
                    )
                else:
                    raise OSError(
                        e.errno,
                        f"Creating overlay mount for '{mp}' failed: {os.strerror(e.errno)}. "
                        f"Please use other directory modes, "
                        f"for example '--read-only-dir {util.escape_string_shell(mp)}'.",
                    )
=======
                raise OSError(
                    e.errno,
                    f"Creating overlay mount for '{mp}' failed: {os.strerror(e.errno)}. "
                    f"Please use other directory modes, "
                    f"for example '--read-only-dir {shlex.quote(mp)}'.",
                )
>>>>>>> 748e1cf2

        elif mode == DIR_HIDDEN:
            os.makedirs(temp_path, exist_ok=True)
            if os.path.ismount(mount_path):
                try:
                    # Previous mount in this place not needed if replaced with hidden dir.
                    libc.umount(mount_path)
                except OSError as e:
                    logging.debug(e)
            make_bind_mount(temp_path, mount_path)

        elif mode == DIR_READ_ONLY:
            try:
                remount_with_additional_flags(
                    mount_path, fstype, options, libc.MS_RDONLY
                )
            except OSError as e:
                if e.errno == errno.EACCES:
                    logging.warning(
                        "Cannot mount '%s', directory may be missing from container.",
                        mountpoint.decode(),
                    )
                else:
                    # If this mountpoint is below an overlay/hidden dir,
                    # re-create mountpoint.
                    # Linux does not support making read-only bind mounts in one step:
                    # https://lwn.net/Articles/281157/
                    # http://man7.org/linux/man-pages/man8/mount.8.html
                    make_bind_mount(
                        mountpoint, mount_path, recursive=True, private=True
                    )
                    remount_with_additional_flags(
                        mount_path, fstype, options, libc.MS_RDONLY
                    )

        elif mode == DIR_FULL_ACCESS:
            try:
                # Ensure directory is still a mountpoint by attempting to remount.
                remount_with_additional_flags(mount_path, fstype, options, 0)
            except OSError as e:
                if e.errno == errno.EACCES:
                    logging.warning(
                        "Cannot mount '%s', directory may be missing from container.",
                        mountpoint.decode(),
                    )
                else:
                    # If this mountpoint is below an overlay/hidden dir,
                    # re-create mountpoint.
                    make_bind_mount(
                        mountpoint, mount_path, recursive=True, private=True
                    )

        else:
            assert False


def determine_directory_mode(dir_modes, path, fstype=None):
    """
    From a high-level mapping of desired directory modes, determine the actual mode
    for a given directory.
    """
    if path == b"/proc" and fstype == b"proc":
        # proc is necessary for the grandchild to read PID, will be replaced later.
        return DIR_READ_ONLY
    if util.path_is_below(path, b"/proc"):
        # Irrelevant.
        return None

    parent_mode = None
    result_mode = None
    for special_dir, mode in dir_modes.items():
        if util.path_is_below(path, special_dir):
            if path != special_dir:
                parent_mode = mode
            result_mode = mode
    assert result_mode is not None

    if result_mode == DIR_OVERLAY and (
        util.path_is_below(path, b"/dev")
        or util.path_is_below(path, b"/sys")
        or fstype == b"fuse.lxcfs"
        or fstype == b"cgroup"
    ):
        # Silently use RO for /dev, /sys, cgroups, and lxcfs
        # because overlay makes no sense.
        return DIR_READ_ONLY

    if (
        result_mode == DIR_OVERLAY
        and fstype
        and (
            fstype.startswith(b"fuse.")
            or fstype == b"autofs"
            or fstype == b"vfat"
            or fstype == b"ntfs"
        )
    ):
        # Overlayfs does not support these as underlying file systems.
        logging.debug(
            "Cannot use overlay mode for %s because it has file system %s. "
            "Using read-only mode instead. "
            "You can override this by specifying a different directory mode.",
            path.decode(),
            fstype.decode(),
        )
        return DIR_READ_ONLY

    if result_mode == DIR_OVERLAY and not os.path.isdir(path):
        logging.debug(
            "Cannot use overlay mode for %s because it is not a directory. "
            "Using read-only mode instead. ",
            path.decode(),
        )
        return DIR_READ_ONLY

    if result_mode == DIR_HIDDEN and parent_mode == DIR_HIDDEN:
        # No need to recursively recreate mountpoints in hidden dirs.
        return None
    return result_mode


def get_mount_points():
    """Get all current mount points of the system.
    Changes to the mount points during iteration may be reflected in the result.
    @return a generator of (source, target, fstype, options),
    where options is a list of bytes instances, and the others are bytes instances
    (this avoids encoding problems with mount points with problematic characters).
    """

    def decode_path(path):
        # Replace tab, space, newline, and backslash escapes with actual characters.
        # According to man 5 fstab, only tab and space escaped, but Linux escapes more:
        # https://git.kernel.org/pub/scm/linux/kernel/git/torvalds/linux.git/tree/fs/proc_namespace.c?id=12a54b150fb5b6c2f3da932dc0e665355f8a5a48#n85
        return (
            path.replace(rb"\011", b"\011")
            .replace(rb"\040", b"\040")
            .replace(rb"\012", b"\012")
            .replace(rb"\134", b"\134")
        )

    with open("/proc/self/mounts", "rb") as mounts:
        # The format of this file is the same as of /etc/fstab (cf. man 5 fstab)
        for mount in mounts:
            source, target, fstype, options, unused1, unused2 = mount.split(b" ")
            options = set(options.split(b","))
            yield (decode_path(source), decode_path(target), fstype, options)


def remount_with_additional_flags(mountpoint, fstype, existing_options, mountflags):
    """Remount an existing mount point with additional flags.
    @param mountpoint: the mount point as bytes
    @param fstype: the file system as bytes
    @param existing_options: dict with current mount existing_options as bytes
    @param mountflags: int with additional mount existing_options
        (cf. libc.MS_* constants)
    """
    mountflags |= libc.MS_REMOUNT | libc.MS_BIND
    for option, flag in libc.MOUNT_FLAGS.items():
        if option in existing_options:
            mountflags |= flag

    if fstype == b"sysfs":
        # Always mount sysfs with these options.
        # This won't hurt and seems to be necessary in edge cases like #749.
        mountflags |= libc.MS_NODEV | libc.MS_NOSUID | libc.MS_NOEXEC

    libc.mount(None, mountpoint, None, mountflags, None)


def make_overlay_mount(mount, lower, upper, work):
    logging.debug(
        "Creating overlay mount: target=%s, lower=%s, upper=%s, work=%s",
        mount,
        lower,
        upper,
        work,
    )

    def escape(s):
        """
        Safely encode a string for being used as a path for overlayfs.
        In addition to escaping ",", which separates mount options,
        we need to escape ":", which overlayfs uses to separate multiple lower dirs
        (cf. https://www.kernel.org/doc/Documentation/filesystems/overlayfs.txt).
        """
        return s.replace(b"\\", rb"\\").replace(b":", rb"\:").replace(b",", rb"\,")

    libc.mount(
        b"none",
        mount,
        b"overlay",
        0,
        b"lowerdir="
        + escape(lower)
        + b",upperdir="
        + escape(upper)
        + b",workdir="
        + escape(work),
    )


def make_fuse_overlay_mount(exe, mount, lower, upper, work):
    logging.debug(
        "Creating overlay mount with fuse-overlayfs: target=%s, lower=%s, upper=%s, work=%s",
        mount,
        lower,
        upper,
        work,
    )

    def escape(s):
        return s.replace(b"\\", rb"\\").replace(b":", rb"\:").replace(b",", rb"\,")

    cmd = (
        exe,
        b"-o",
        b"lowerdir="
        + escape(lower)
        + b",upperdir="
        + escape(upper)
        + b",workdir="
        + escape(work),
        escape(mount),
    )

    try:
        result = subprocess.run(
            args=cmd, check=True, stdout=subprocess.PIPE, stderr=subprocess.STDOUT
        )
        if result.stdout:
            logging.debug("fuse-overlayfs: %s", result.stdout.decode())
    except subprocess.CalledProcessError as e:
        logging.error("Error executing command: %s\n, %s", e, e.stderr.decode())
        sys.exit(1)


def mount_proc(container_system_config):
    """Mount the /proc filesystem.
    @param container_system_config: Whether to mount container-specific files in /proc
    """
    # We keep a reference to the outer /proc somewhere else because we need it
    # to convert our PID between the namespaces.
    libc.mount(b"proc", b"/proc", b"proc", 0, None)

    # lxcfs provides container-aware versions of several /proc files, e.g.  /proc/uptime
    # If lxcfs is available, bind-mount these files over the kernel-provided files.
    if container_system_config and os.access(LXCFS_PROC_DIR, os.R_OK):
        for f in os.listdir(LXCFS_PROC_DIR):
            make_bind_mount(
                os.path.join(LXCFS_PROC_DIR, f), os.path.join(b"/proc", f), private=True
            )

        # Making the above bind mounts on top of /proc breaks nested containers.
        # The reason for this is that the kernel does not allow mounting of a new proc
        # file system (in the nested container) if the nested container does not have
        # access to a clean and fully visible instance of the proc file system.
        # So we give the container two instances: One in the expected place, with lxcfs
        # bind mounts on top, and another one without these bind mounts that is hidden
        # somewhere and hopefully will never be used by anybody. It does not matter
        # where we hide the second proc instance, but we need a directory that always
        # exists and is never used. /proc/1/ns always exists and because we disable
        # PR_SET_DUMPABLE it would not be accessible anyway, so it fits the bill.
        libc.mount(b"proc", b"/proc/1/ns", b"proc", 0, None)


def make_bind_mount(source, target, recursive=False, private=False, read_only=False):
    """Make a bind mount.
    @param source: the source directory as bytes
    @param target: the target directory as bytes
    @param recursive: whether to also recursively bind mount all mounts below source
    @param private: whether to mark the bind as private,
        i.e., changes to the existing mounts won't propagate and vice-versa
        (changes to files/dirs will still be visible).
    """
    flags = libc.MS_BIND
    if recursive:
        flags |= libc.MS_REC
    if private:
        flags |= libc.MS_PRIVATE
    if read_only:
        flags |= libc.MS_RDONLY
    libc.mount(source, target, None, flags, None)


def chroot(target):
    """
    Chroot into a target directory. This also affects the working directory, make sure
    to call os.chdir() afterwards.
    """
    # We need to use pivot_root and not only chroot
    # (cf. https://unix.stackexchange.com/a/456777/15398).
    # These three steps together are the easiest way for calling pivot_root as chroot
    # replacement (cf. the 'pivot_root(".", ".")' section of
    # http://man7.org/linux/man-pages/man2/pivot_root.2.html).
    os.chdir(target)
    # Make "." (the target) our new root and put the old root at ".":
    libc.pivot_root(b".", b".")
    # Now both the host file system (old root) and the target are at "/" (stacked).
    # We umount one of them, which will be the host file system, making it inaccessible:
    libc.umount2(b"/", libc.MNT_DETACH)


def get_my_pid_from_procfs():
    """
    Get the PID of this process by reading from /proc (this is the PID of this process
    in the namespace in which that /proc instance has originally been mounted),
    which may be different from our PID according to os.getpid().
    """
    return int(os.readlink("/proc/self"))


def drop_capabilities(keep=[]):
    """
    Drop all capabilities this process has.
    @param keep: list of capabilities to not drop
    """
    capdata = (libc.CapData * 2)()
    for cap in keep:
        capdata[0].effective |= 1 << cap
        capdata[0].permitted |= 1 << cap
    libc.capset(
        ctypes.byref(libc.CapHeader(version=libc.LINUX_CAPABILITY_VERSION_3, pid=0)),
        ctypes.byref(capdata),
    )
    libc.prctl(libc.PR_CAP_AMBIENT, libc.PR_CAP_AMBIENT_CLEAR_ALL, 0, 0, 0)


def cap_permitted_to_ambient():
    """
    Python version of util-linux/lib/caputils.c: cap_permitted_to_ambient()
    """

    header = libc.CapHeader(libc.LINUX_CAPABILITY_VERSION_3, 0)
    data = (libc.CapData * libc.LINUX_CAPABILITY_U32S_3)()

    libc.capget(header, data)

    data[0].inheritable = data[0].permitted
    data[1].inheritable = data[1].permitted

    libc.capset(header, data)

    effective = (data[1].effective << 32) | data[0].effective
    cap_last_cap = int(util.try_read_file("/proc/sys/kernel/cap_last_cap"))
    for cap in range(cap_last_cap + 1):
        if cap > cap_last_cap:
            continue

        if effective & (1 << cap):
            libc.prctl(libc.PR_CAP_AMBIENT, libc.PR_CAP_AMBIENT_RAISE, cap, 0, 0)


_FORBIDDEN_SYSCALLS = [
    # Kernel keyrings are not namespaced before Linux 5.2.
    b"add_key",
    b"request_key",
    b"keyctl",
    # userfaultfd allows to block kernel code, better avoid it
    b"userfaultfd",
]


def setup_seccomp_filter():
    if not seccomp.is_available():
        return
    try:
        with seccomp.SeccompFilter() as s:
            for syscall in _FORBIDDEN_SYSCALLS:
                s.add_rule(seccomp.SCMP_ACT_ENOSYS, syscall)
            # enable for debugging
            # _ s.print_to(1)
            s.activate()
    except OSError as e:
        logging.info("Could not enable seccomp filter for container isolation: %s", e)


_ALL_SIGNALS = signal.valid_signals()


def block_all_signals():
    """Block asynchronous delivery of all signals to this process."""
    signal.pthread_sigmask(signal.SIG_BLOCK, _ALL_SIGNALS)


def _forward_signal(signum, target_pid, process_name):
    logging.debug("Forwarding signal %d to process %s.", signum, process_name)
    try:
        os.kill(target_pid, signum)
    except OSError as e:
        logging.debug(
            "Could not forward signal %d to process %s: %s", signum, process_name, e
        )


def wait_for_child_and_forward_signals(child_pid, process_name):
    """Wait for a child to terminate and in the meantime forward all signals
    that the current process receives to this child.
    @return a tuple of exit code and resource usage of the child as given by os.waitpid
    """
    block_all_signals()

    while True:
        logging.debug("Waiting for signals")
        signum = signal.sigwait(_ALL_SIGNALS)
        if signum == signal.SIGCHLD:
            pid, exitcode, ru_child = os.wait4(-1, os.WNOHANG)
            while pid != 0:
                if pid == child_pid:
                    return exitcode, ru_child
                else:
                    logging.debug("Received unexpected SIGCHLD for PID %s", pid)
                pid, exitcode, ru_child = os.wait4(-1, os.WNOHANG)

        else:
            _forward_signal(signum, child_pid, process_name)


def reset_signal_handling():
    signal.pthread_sigmask(signal.SIG_SETMASK, {})


def close_open_fds(keep_files=[]):
    """Close all open file descriptors except those in a given set.
    @param keep_files: an iterable of file descriptors or file-like objects.
    """
    keep_fds = set()
    for file in keep_files:
        if isinstance(file, int):
            keep_fds.add(file)
        else:
            try:
                keep_fds.add(file.fileno())
            except Exception:  # noqa: S110
                pass

    for fd in os.listdir("/proc/self/fd"):
        fd = int(fd)
        if fd not in keep_fds:
            try:
                os.close(fd)
            except OSError:
                # irrelevant and expected
                # (the fd that was used by os.listdir() of course always fails)
                pass


def setup_container_system_config(basedir, mountdir, dir_modes):
    """Create a minimal system configuration for use in a container.
    @param basedir: The directory where the configuration files should be placed (bytes)
    @param mountdir: The base directory of the mount hierarchy in the container (bytes).
    @param dir_modes: All directory modes in the container.
    """
    # If overlayfs is not used for /etc, we need additional bind mounts
    # for files in /etc that we want to override, like /etc/passwd
    symlinks_required = determine_directory_mode(dir_modes, b"/etc") != DIR_OVERLAY

    etc = os.path.join(basedir, b"etc")
    if not os.path.exists(etc):
        os.mkdir(etc)

    for file, content in CONTAINER_ETC_FILE_OVERRIDE.items():
        # Create "basedir/etc/file"
        util.write_file(content, etc, file)
        if symlinks_required:
            # Create bind mount to "mountdir/etc/file"
            make_bind_mount(
                os.path.join(etc, file),
                os.path.join(mountdir, b"etc", file),
                private=True,
            )

    os.symlink(b"/proc/self/mounts", os.path.join(etc, b"mtab"))
    # Bind bounds for symlinks are not possible, so do nothing for "mountdir/etc/mtab".
    # This is not a problem because most systems have the correct symlink anyway.

    if not os.path.isdir(mountdir.decode() + CONTAINER_HOME):
        logging.warning(
            "Home directory in container should be %(h)s but this directory "
            "cannot be created due to directory mode of parent directory. "
            "It is recommended to use '--overlay-dir %(p)s' or '--hidden-dir %(p)s' "
            "and overwrite directory modes for subdirectories where necessary.",
            {"h": CONTAINER_HOME, "p": os.path.dirname(CONTAINER_HOME)},
        )


def is_container_system_config_file(file):
    """Determine whether a given file is one of the files created by
    setup_container_system_config().
    @param file: Absolute file path as string.
    """
    if not file.startswith("/etc/"):
        return False
    return file in (
        os.path.join("/etc", f.decode()) for f in CONTAINER_ETC_FILE_OVERRIDE
    )


def setup_cgroup_namespace():
    """Move the current process into a new cgroup namespace and setup /sys/fs/cgroup
    appropriately. This method assumes that cgroupv2 is used.
    It needs to be called from within the target process."""
    # Move us to new namespace.
    libc.unshare(libc.CLONE_NEWCGROUP)

    # Mount /sys/fs/cgroup with view of new namespace.
    # For some reason, mounting directly on top of /sys/fs/cgroup gives EBUSY,
    # but mounting somewhere else and moving into the correct place works.
    libc.mount(
        b"cgroup2",
        b"/proc",
        b"cgroup2",
        libc.MS_NOSUID | libc.MS_NODEV | libc.MS_NOEXEC,
        None,
    )
    libc.mount(b"/proc", b"/sys/fs/cgroup", b"none", libc.MS_MOVE, None)<|MERGE_RESOLUTION|>--- conflicted
+++ resolved
@@ -544,7 +544,6 @@
             except OSError as e:
                 # Resort to fuse-overlayfs if kernel overlayfs is not available.
                 mp = mountpoint.decode()
-<<<<<<< HEAD
                 fuse = util.find_executable2("fuse-overlayfs")
                 if fuse:
                     logging.debug(
@@ -562,16 +561,8 @@
                         e.errno,
                         f"Creating overlay mount for '{mp}' failed: {os.strerror(e.errno)}. "
                         f"Please use other directory modes, "
-                        f"for example '--read-only-dir {util.escape_string_shell(mp)}'.",
+                        f"for example '--read-only-dir {shlex.quote(mp)}'.",
                     )
-=======
-                raise OSError(
-                    e.errno,
-                    f"Creating overlay mount for '{mp}' failed: {os.strerror(e.errno)}. "
-                    f"Please use other directory modes, "
-                    f"for example '--read-only-dir {shlex.quote(mp)}'.",
-                )
->>>>>>> 748e1cf2
 
         elif mode == DIR_HIDDEN:
             os.makedirs(temp_path, exist_ok=True)
