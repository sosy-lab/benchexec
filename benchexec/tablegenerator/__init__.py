# BenchExec is a framework for reliable benchmarking.
# This file is part of BenchExec.
#
# Copyright (C) 2007-2015  Dirk Beyer
# All rights reserved.
#
# Licensed under the Apache License, Version 2.0 (the "License");
# you may not use this file except in compliance with the License.
# You may obtain a copy of the License at
#
#     http://www.apache.org/licenses/LICENSE-2.0
#
# Unless required by applicable law or agreed to in writing, software
# distributed under the License is distributed on an "AS IS" BASIS,
# WITHOUT WARRANTIES OR CONDITIONS OF ANY KIND, either express or implied.
# See the License for the specific language governing permissions and
# limitations under the License.

# prepare for Python 3
from __future__ import absolute_import, division, print_function, unicode_literals

import argparse
import bz2
import collections
import copy
from decimal import Decimal, InvalidOperation
import math
import gzip
import io
import itertools
import logging
import os.path
import re
import signal
import subprocess
import sys
import time
import urllib.parse
import urllib.request
from xml.etree import ElementTree

import tempita
from functools import reduce

from benchexec import __version__
import benchexec.result as result
from benchexec.tablegenerator import util as Util
from benchexec.tablegenerator.columns import Column, ColumnMeasureType, ColumnType
import zipfile

# Process pool for parallel work.
# Some of our loops are CPU-bound (e.g., statistics calculations), thus we use
# processes, not threads.
# Fully initialized only in main() because we cannot do so in the worker processes.
parallel = Util.DummyExecutor()

DEFAULT_NUMBER_OF_SIGNIFICANT_DIGITS = 3

NAME_START = "results" # first part of filename of table

DEFAULT_OUTPUT_PATH = "results/"

LIB_URL = "https://cdn.jsdelivr.net"
LIB_URL_OFFLINE = "lib/javascript"

TEMPLATE_FILE_NAME = os.path.join(os.path.dirname(__file__), 'template.{format}')
TEMPLATE_FORMATS = ['html', 'csv']
TEMPLATE_ENCODING = 'UTF-8'
TEMPLATE_NAMESPACE={
   'flatten': Util.flatten,
   'json': Util.to_json,
   'create_link': Util.create_link,
   'format_options': Util.format_options,
   }

_BYTE_FACTOR = 1000 # bytes in a kilobyte

# Compile regular expression for detecting measurements only once.
REGEX_MEASURE = re.compile('([-\+])?(\d+)(\.(0*)(\d+))?([eE]([-\+])(\d+))?\s?([a-zA-Z]*)')
GROUP_SIGN = 1
GROUP_INT_PART = 2
GROUP_DEC_PART = 3
GROUP_ZEROES = 4
GROUP_SIG_DEC_PART = 5
GROUP_EXPONENT_PART = 6
GROUP_EXPONENT_SIGN = 7
GROUP_EXPONENT_VALUE = 8
GROUP_UNIT = 9

UNIT_CONVERSION = {
    's': {'ms': 1000, 'min': 1.0/60, 'h': 1.0/3600},
    'B': {'kB': 1.0/10**3, 'MB': 1.0/10**6, 'GB': 1.0/10**9},
    'J': {'kJ': 1.0/10**3, 'Ws': 1, 'kWs': 1.0/1000,
          'Wh': 1.0/3600, 'kWh': 1.0/(1000*3600), 'mWh': 1.0/(1000*1000*3600)}
}


def parse_table_definition_file(file):
    '''
    Read an parse the XML of a table-definition file.
    @return: an ElementTree object for the table definition
    '''
    logging.info("Reading table definition from '%s'...", file)
    if not os.path.isfile(file):
        logging.error("File '%s' does not exist.", file)
        exit(1)

    try:
        tableGenFile = ElementTree.ElementTree().parse(file)
    except IOError as e:
        logging.error('Could not read result file %s: %s', file, e)
        exit(1)
    except ElementTree.ParseError as e:
        logging.error('Table file %s is invalid: %s', file, e)
        exit(1)
    if 'table' != tableGenFile.tag:
        logging.error("Table file %s is invalid: It's root element is not named 'table'.", file)
        exit(1)
    return tableGenFile


def table_definition_lists_result_files(table_definition):
    return any(tag.tag in ['result', 'union'] for tag in table_definition)


def load_results_from_table_definition(table_definition, table_definition_file, options):
    """
    Load all results in files that are listed in the given table-definition file.
    @return: a list of RunSetResult objects
    """
    default_columns = extract_columns_from_table_definition_file(table_definition, table_definition_file)
    columns_relevant_for_diff = _get_columns_relevant_for_diff(default_columns)

    results = []
    for tag in table_definition:
        if tag.tag == 'result':
            columns = extract_columns_from_table_definition_file(tag, table_definition_file) or default_columns
            run_set_id = tag.get('id')
            for resultsFile in get_file_list_from_result_tag(tag, table_definition_file):
                results.append(parallel.submit(
                    load_result, resultsFile, options, run_set_id, columns, columns_relevant_for_diff))

        elif tag.tag == 'union':
            results.append(parallel.submit(
                handle_union_tag, tag, table_definition_file, options, default_columns, columns_relevant_for_diff))

    return [future.result() for future in results]


def handle_union_tag(tag, table_definition_file, options, default_columns, columns_relevant_for_diff):
    columns = extract_columns_from_table_definition_file(tag, table_definition_file) or default_columns
    result = RunSetResult([], collections.defaultdict(list), columns)

    for resultTag in tag.findall('result'):
        run_set_id = resultTag.get('id')
        for resultsFile in get_file_list_from_result_tag(resultTag, table_definition_file):
            result_xml = parse_results_file(resultsFile, run_set_id)
            if result_xml is not None:
                result.append(resultsFile, result_xml, options.all_columns)

    if not result._xml_results:
        return None

    name = tag.get('title', tag.get('name'))
    if name:
        result.attributes['name'] = [name]
    result.collect_data(options.correct_only)
    return result


def get_file_list_from_result_tag(result_tag, table_definition_file):
    if not 'filename' in result_tag.attrib:
        logging.warning("Result tag without filename attribute in file '%s'.", table_definition_file)
        return []
    return Util.get_file_list(os.path.join(os.path.dirname(table_definition_file), result_tag.get('filename'))) # expand wildcards


def load_results_with_table_definition(result_files, table_definition, table_definition_file, options):
    """
    Load results from given files with column definitions taken from a table-definition file.
    @return: a list of RunSetResult objects
    """
    columns = extract_columns_from_table_definition_file(table_definition, table_definition_file)
    columns_relevant_for_diff = _get_columns_relevant_for_diff(columns)

    return load_results(
        result_files,
        options=options,
        columns=columns,
        columns_relevant_for_diff=columns_relevant_for_diff)


def extract_columns_from_table_definition_file(xmltag, table_definition_file):
    """
    Extract all columns mentioned in the result tag of a table definition file.
    """
    def handle_path(path):
        """Convert path from a path relative to table-definition file."""
        if not path or path.startswith("http://") or path.startswith("https://"):
            return path
        return os.path.join(os.path.dirname(table_definition_file), path)

    columns = list()
    for c in xmltag.findall('column'):
        scale_factor = c.get("scaleFactor")
        display_unit = c.get("displayUnit")
        source_unit = c.get("sourceUnit")

        new_column = Column(c.get("title"), c.text, c.get("numberOfDigits"),
                   handle_path(c.get("href")), None, display_unit, source_unit,
                   scale_factor, c.get("relevantForDiff"), c.get("displayTitle"))
        columns.append(new_column)

    return columns


def _get_columns_relevant_for_diff(columns_to_show):
    """
    Extract columns that are relevant for the diff table.

    @param columns_to_show: (list) A list of columns that should be shown
    @return: (set) Set of columns that are relevant for the diff table. If
             none is marked relevant, the column named "status" will be
             returned in the set.
    """
    cols = set([col.title for col in columns_to_show if col.relevant_for_diff])
    if len(cols) == 0:
        return set(
            [col.title for col in columns_to_show if col.title == "status"])
    else:
        return cols


def _get_decimal_digits(decimal_number_match, number_of_significant_digits):
    """
    Returns the amount of decimal digits of the given regex match, considering the number of significant
    digits for the provided column.

    @param decimal_number_match: a regex match of a decimal number, resulting from REGEX_MEASURE.match(x).
    @param column: the Column the decimal number is a part of. The column's information is used to compute
        the number of decimal digits.
    @return: the number of decimal digits of the given decimal number match's representation, after expanding
        the number to the required amount of significant digits
    """

    assert 'e' not in decimal_number_match.group()  # check that only decimal notation is used

    try:
        num_of_digits = int(number_of_significant_digits)
    except TypeError:
        num_of_digits = DEFAULT_NUMBER_OF_SIGNIFICANT_DIGITS

    if not decimal_number_match.group(GROUP_DEC_PART):
        return 0

    # If 1 > value > 0, only look at the decimal digits.
    # In the second condition, we have to remove the first character from the decimal part group because the
    # first character always is '.'
    if int(decimal_number_match.group(GROUP_INT_PART)) == 0\
            and int(decimal_number_match.group(GROUP_DEC_PART)[1:]) != 0:

        max_num_of_digits = len(decimal_number_match.group(GROUP_SIG_DEC_PART))
        num_of_digits = min(num_of_digits, max_num_of_digits)
        # number of needed decimal digits = number of zeroes after decimal point + significant digits
        curr_dec_digits = len(decimal_number_match.group(GROUP_ZEROES)) + int(num_of_digits)

    else:
        max_num_of_digits =\
            len(decimal_number_match.group(GROUP_INT_PART)) + len(decimal_number_match.group(GROUP_DEC_PART))
        num_of_digits = min(num_of_digits, max_num_of_digits)
        # number of needed decimal digits = significant digits - number of digits in front of decimal point
        curr_dec_digits = int(num_of_digits) - len(decimal_number_match.group(GROUP_INT_PART))

    return curr_dec_digits


def _check_unit_consistency(actual_unit, wanted_unit, column):
    if actual_unit and wanted_unit is None:
        raise Util.TableDefinitionError("Trying to convert from one unit to another, but source unit not specified"
                                        " (in column {})".format(column.title))
    elif wanted_unit != actual_unit:
        raise Util.TableDefinitionError("Source value of different unit than specified source unit: " +
                                        "{} and {}"
                                        " (in column {})".format(actual_unit, wanted_unit, column.title))


def _get_column_type_heur(column, column_values):
    text_type_tuple = ColumnType.text, None, None, 1

    if "status" in column.title:
        if column.title == "status":
            return ColumnType.main_status, None, None, 1
        else:
            return ColumnType.status, None, None, 1

    column_type = column.type or None
    if column_type and column_type.type == ColumnType.measure:
        column_type = ColumnMeasureType(0)
    column_unit = column.unit  # May be None
    column_source_unit = column.source_unit  # May be None
    column_scale_factor = column.scale_factor  # May be None

    if column_unit:
        explicit_unit_defined = True
    else:
        explicit_unit_defined = False

    if column_scale_factor is None:
        explicit_scale_defined = False
    else:
        explicit_scale_defined = True

    for value in column_values:

        if value is None or value == '':
            continue

        value_match = REGEX_MEASURE.match(str(value))

        # As soon as one row's value is no number, the column type is 'text'
        if value_match is None:
            return text_type_tuple
        else:
            curr_column_unit = value_match.group(GROUP_UNIT)

            # If the units in two different rows of the same column differ,
            # 1. Raise an error if an explicit unit is defined by the displayUnit attribute
            #    and the unit in the column cell differs from the defined sourceUnit, or
            # 2. Handle the column as 'text' type, if no displayUnit was defined for the column's values.
            #    In that case, a unit different from the definition of sourceUnit does not lead to an error.
            if curr_column_unit:
                if column_source_unit is None and not explicit_scale_defined:
                    column_source_unit = curr_column_unit
                elif column_source_unit != curr_column_unit:
                    raise Util.TableDefinitionError(
                        "Attribute sourceUnit different from real source unit: {} and {} (in column {})"
                        .format(column_source_unit, curr_column_unit, column.title))
                if column_unit and curr_column_unit != column_unit:
                    if explicit_unit_defined:
                        _check_unit_consistency(curr_column_unit, column_source_unit, column)
                    else:
                        return text_type_tuple
                else:
                    column_unit = curr_column_unit

            if column_scale_factor is None:
                column_scale_factor = _get_scale_factor(column_unit, column_source_unit, column)

            # Compute the number of decimal digits of the current value, considering the number of significant
            # digits for this column.
            # Use the column's scale factor for computing the decimal digits of the current value.
            # Otherwise, they might be different from output.
            scaled_value = float(Util.remove_unit(str(value))) * column_scale_factor

            # Due to the scaling operation above, floats in the exponent notation may be created. Since this creates
            # special cases, immediately convert the value back to decimal notation.
            if value_match.group(GROUP_DEC_PART):
                dec_digits_before_scale = len(
                    value_match.group(GROUP_DEC_PART)) - 1  # - 1 since GROUP_DEC_PART includes the point
            else:
                dec_digits_before_scale = 0
            max_number_of_dec_digits_after_scale = max(0, dec_digits_before_scale - math.ceil(
                math.log10(column_scale_factor)))

            scaled_value = "{0:.{1}f}".format(scaled_value, max_number_of_dec_digits_after_scale)
            scaled_value_match = REGEX_MEASURE.match(scaled_value)

            curr_dec_digits = _get_decimal_digits(scaled_value_match, column.number_of_significant_digits)

            try:
                max_dec_digits = column_type.max_decimal_digits
            except AttributeError or TypeError:
                max_dec_digits = 0

            if curr_dec_digits > max_dec_digits:
                max_dec_digits = curr_dec_digits

            if (column_type and column_type.type == ColumnType.measure) or\
                            scaled_value_match.group(GROUP_DEC_PART) is not None or\
                            value_match.group(GROUP_DEC_PART) is not None:
                column_type = ColumnMeasureType(max_dec_digits)

            elif int(column_scale_factor) != column_scale_factor:
                column_type = ColumnMeasureType(0)
            else:
                column_type = ColumnType.count

    if column_type:
        return column_type, column_unit, column_source_unit, column_scale_factor
    else:
        return text_type_tuple


# This function assumes that scale_factor is not defined.
# Because of this, an error is raised if unit is defined, different from the source_unit, and
# no conversion for these two units is known.
# (Since a scale_factor must be given explicitly, then)
def _get_scale_factor(unit, source_unit, column):
    if unit is None or unit == source_unit:
        return 1
    elif source_unit in UNIT_CONVERSION.keys() and unit in UNIT_CONVERSION[source_unit].keys():
        return UNIT_CONVERSION[source_unit][unit]
    else:
        # If the display unit is different from the source unit, a scale factor must be given explicitly
        raise Util.TableDefinitionError("Attribute displayUnit is different from sourceUnit," +
                                        " but scaleFactor is not defined (in column {})"
                                        .format(column.title))


def get_column_type(column, result_set):
    """
    Returns the type of the given column based on its row values on the given RunSetResult.
    @param column: the column to return the correct ColumnType for
    @param result_set: the RunSetResult to consider
    @return: a tuple of a type object describing the column - the concrete ColumnType is stored in the attribute 'type',
        the display unit of the column, which may be None,
        the source unit of the column, which may be None,
        and the scale factor to convert from the source unit to the display unit.
        If no scaling is necessary for conversion, this value is 1.
    """

    # This is actually checked in _get_column_type_heur(..), too.
    # But we do this here already so we do not have to create the column_values list for status columns unnecessarily.
    if "status" in column.title:
        if column.title == "status":
            return ColumnType.main_status, None, None, 1
        else:
            return ColumnType.status, None, None, 1

    # If the column is not a 'status' column, we have to guess the type based on its rows' values.
    column_values = [run_result.values[run_result.columns.index(column)] for run_result in result_set.results if column in run_result.columns]
    try:
        return _get_column_type_heur(column, column_values)
    except Util.TableDefinitionError as e:
        logging.error("Column type couldn't be determined: {}".format(e.message))
        return ColumnType.text, None, None, 1


def get_task_id(task):
    """
    Return a unique identifier for a given task.
    @param task: the XML element that represents a task
    @return a tuple with filename of task as first element
    """
    task_id = [task.get('name'),
               task.get('properties'),
               task.get('runset'),
               ]
    return tuple(task_id)


loaded_tools = {}


def load_tool(result):
    """
    Load the module with the tool-specific code.
    """
    def load_tool_module(tool_module):
        if not tool_module:
            logging.warning('Cannot extract values from log files for benchmark results %s '
                            '(missing attribute "toolmodule" on tag "result").',
                            Util.prettylist(result.attributes['name']))
            return None
        try:
            logging.debug('Loading %s', tool_module)
            return __import__(tool_module, fromlist=['Tool']).Tool()
        except ImportError as ie:
            logging.warning(
                'Missing module "%s", cannot extract values from log files (ImportError: %s).',
                tool_module, ie)
        except AttributeError:
            logging.warning(
                'The module "%s" does not define the necessary class Tool, '
                'cannot extract values from log files.',
                tool_module)
        return None

    tool_module = result.attributes['toolmodule'][0] if 'toolmodule' in result.attributes else None
    if tool_module in loaded_tools:
        return loaded_tools[tool_module]
    else:
        result = load_tool_module(tool_module)
        loaded_tools[tool_module] = result
        return result


class RunSetResult(object):
    """
    The Class RunSetResult contains all the results of one execution of a run set:
    the sourcefiles tags (with sourcefiles + values), the columns to show
    and the benchmark attributes.
    """
    def __init__(self, xml_results, attributes, columns, summary={},
                 columns_relevant_for_diff=set()):
        self._xml_results = xml_results
        self.attributes = attributes
        self.columns = copy.deepcopy(columns)  # Copy the columns since they may be modified
        self.summary = summary
        self.columns_relevant_for_diff = columns_relevant_for_diff

    def get_tasks(self):
        """
        Return the list of task ids for these results.
        May be called only after collect_data()
        """
        return [r.task_id for r in self.results]

    def append(self, resultFile, resultElem, all_columns=False):
        """
        Append the result for one run. Needs to be called before collect_data().
        """
        self._xml_results += _get_run_tags_from_xml(resultElem)
        for attrib, values in RunSetResult._extract_attributes_from_result(resultFile, resultElem).items():
            self.attributes[attrib].extend(values)

        if not self.columns:
            self.columns = RunSetResult._extract_existing_columns_from_result(resultFile, resultElem, all_columns)

    def collect_data(self, correct_only):
        """
        Load the actual result values from the XML file and the log files.
        This may take some time if many log files have to be opened and parsed.
        """
        self.results = []

        def get_value_from_logfile(lines, identifier):
            """
            This method searches for values in lines of the content.
            It uses a tool-specific method to so.
            """
            return load_tool(self).get_value_from_output(lines, identifier)

        # Opening the ZIP archive with the logs for every run is too slow, we cache it.
        log_zip_cache = {}
        try:
            for xml_result in self._xml_results:
                self.results.append(RunResult.create_from_xml(
                    xml_result, get_value_from_logfile, self.columns,
                    correct_only, log_zip_cache, self.columns_relevant_for_diff))
        finally:
            for file in log_zip_cache.values():
                file.close()

        for column in self.columns:
            column.type, column.unit, column.source_unit, column.scale_factor = get_column_type(column, self)


        del self._xml_results

    @staticmethod
    def create_from_xml(resultFile, resultElem, columns=None,
                        all_columns=False, columns_relevant_for_diff=set()):
        '''
        This function extracts everything necessary for creating a RunSetResult object
        from the "result" XML tag of a benchmark result file.
        It returns a RunSetResult object, which is not yet fully initialized.
        To finish initializing the object, call collect_data()
        before using it for anything else
        (this is to separate the possibly costly collect_data() call from object instantiation).
        '''
        attributes = RunSetResult._extract_attributes_from_result(resultFile, resultElem)

        if not columns:
            columns = RunSetResult._extract_existing_columns_from_result(resultFile, resultElem, all_columns)

        summary = RunSetResult._extract_summary_from_result(resultElem, columns)

        return RunSetResult(_get_run_tags_from_xml(resultElem),
                attributes, columns, summary, columns_relevant_for_diff)

    @staticmethod
    def _extract_existing_columns_from_result(resultFile, resultElem, all_columns):
        run_results = _get_run_tags_from_xml(resultElem)
        if not run_results:
            logging.warning("Result file '%s' is empty.", resultFile)
            return []
        else: # show all available columns
            columnNames = set()
            columns = []
            for s in run_results:
                for c in s.findall('column'):
                    title = c.get('title')
                    if not title in columnNames \
                            and (all_columns or c.get('hidden') != 'true'):
                        columnNames.add(title)
                        columns.append(Column(title, None, None, None, None))
            return columns

    @staticmethod
    def _extract_attributes_from_result(resultFile, resultTag):
        attributes = collections.defaultdict(list)

        # Defaults
        attributes['filename'] = [resultFile]
        attributes['branch'] = [os.path.basename(resultFile).split('#')[0] if '#' in resultFile else '']
        attributes['timelimit'] = ['-']
        attributes['memlimit'] = ['-']
        attributes['cpuCores'] = ['-']

        # Update with real values
        for attrib, value in resultTag.attrib.items():
            attributes[attrib] = [value]

        # Add system information if present
        for systemTag in sorted(resultTag.findall('systeminfo'),
                                key=lambda systemTag: systemTag.get('hostname', 'unknown')):
            cpuTag = systemTag.find('cpu')
            attributes['os'   ].append(systemTag.find('os').get('name'))
            attributes['cpu'  ].append(cpuTag.get('model'))
            attributes['cores'].append( cpuTag.get('cores'))
            attributes['freq' ].append(cpuTag.get('frequency'))
            attributes['turbo'].append(cpuTag.get('turboboostActive'))
            attributes['ram'  ].append(systemTag.find('ram').get('size'))
            attributes['host' ].append(systemTag.get('hostname', 'unknown'))

        return attributes

    @staticmethod
    def _extract_summary_from_result(resultTag, columns):
        summary = collections.defaultdict(list)

        # Add summary for columns if present
        for column in resultTag.findall('column'):
            title = column.get('title')
            if title in (c.title for c in columns):
                summary[title] = column.get('value')

        return summary


def _get_run_tags_from_xml(result_elem):
    return result_elem.findall('run') + result_elem.findall('sourcefile')


def load_results(result_files, options, run_set_id=None, columns=None,
                 columns_relevant_for_diff=set()):
    """Version of load_result for multiple input files that will be loaded concurrently."""
    return parallel.map(
        load_result,
        result_files,
        itertools.repeat(options),
        itertools.repeat(run_set_id),
        itertools.repeat(columns),
        itertools.repeat(columns_relevant_for_diff))

def load_result(result_file, options, run_set_id=None, columns=None,
                columns_relevant_for_diff=set()):
    """
    Completely handle loading a single result file.
    @param result_file the file to parse
    @param options additional options
    @param run_set_id the identifier of the run set
    @param columns the list of columns
    @param columns_relevant_for_diff a set of columns that is relevant for
                                     the diff table
    @return a fully ready RunSetResult instance or None
    """
    xml = parse_results_file(result_file, run_set_id=run_set_id, ignore_errors=options.ignore_errors)
    if xml is None:
        return None

    result = RunSetResult.create_from_xml(
        result_file, xml, columns=columns, all_columns=options.all_columns,
        columns_relevant_for_diff=columns_relevant_for_diff)
    result.collect_data(options.correct_only)
    return result


def parse_results_file(resultFile, run_set_id=None, ignore_errors=False):
    '''
    This function parses an XML file that contains the results of the execution of a run set.
    It returns the "result" XML tag.
    @param resultFile: The file name of the XML file that contains the results.
    @param run_set_id: An optional identifier of this set of results.
    '''
    logging.info('    %s', resultFile)
    url = Util.make_url(resultFile)

    parse = ElementTree.ElementTree().parse
    try:
        with Util.open_url_seekable(url, mode='rb') as f:
            try:
                try:
                    resultElem = parse(gzip.GzipFile(fileobj=f))
                except IOError:
                    f.seek(0)
                    try:
                        resultElem = parse(bz2.BZ2File(f))
                    except TypeError:
                        # Python 3.2 does not support giving a file-like object to BZ2File
                        resultElem = parse(io.BytesIO(bz2.decompress(f.read())))
            except IOError:
                f.seek(0)
                resultElem = parse(f)
    except IOError as e:
        logging.error('Could not read result file %s: %s', resultFile, e)
        exit(1)
    except ElementTree.ParseError as e:
        logging.error('Result file %s is invalid: %s', resultFile, e)
        exit(1)

    if resultElem.tag not in ['result', 'test']:
        logging.error("XML file with benchmark results seems to be invalid.\n"
                      "The root element of the file is not named 'result' or 'test'.\n"
                      "If you want to run a table-definition file,\n"
                      "you should use the option '-x' or '--xml'.")
        exit(1)

    if ignore_errors and 'error' in resultElem.attrib:
        logging.warning('Ignoring file "%s" because of error: %s',
                        resultFile,
                        resultElem.attrib['error'])
        return None

    if run_set_id is not None:
        for sourcefile in _get_run_tags_from_xml(resultElem):
            sourcefile.set('runset', run_set_id)

    insert_logfile_names(resultFile, resultElem)
    return resultElem


def insert_logfile_names(resultFile, resultElem):
    # get folder of logfiles (truncate end of XML file name and append .logfiles instead)
    log_folder = resultFile[0:resultFile.rfind('.results.')] + '.logfiles/'

    # append begin of filename
    runSetName = resultElem.get('name')
    if runSetName is not None:
        blockname = resultElem.get('block')
        if blockname is None:
            log_folder += runSetName + "."
        elif blockname == runSetName:
            pass # real runSetName is empty
        else:
            assert runSetName.endswith("." + blockname)
            runSetName = runSetName[:-(1 + len(blockname))] # remove last chars
            log_folder += runSetName + "."

    # for each file: append original filename and insert log_file_name into sourcefileElement
    for sourcefile in _get_run_tags_from_xml(resultElem):
        if 'logfile' in sourcefile.attrib:
            log_file = urllib.parse.urljoin(resultFile, sourcefile.get('logfile'))
        else:
            log_file = log_folder + os.path.basename(sourcefile.get('name')) + ".log"
        sourcefile.set('logfile', log_file)


def merge_tasks(runset_results):
    """
    This function merges the results of all RunSetResult objects.
    If necessary, it can merge lists of names: [A,C] + [A,B] --> [A,B,C]
    and add dummy elements to the results.
    It also ensures the same order of tasks.
    """
    task_list = []
    task_set = set()
    for runset in runset_results:
        index = -1
        currentresult_taskset = set()
        for task in runset.get_tasks():
            if task in currentresult_taskset:
                logging.warning("Task '%s' is present twice, skipping it.", task[0])
            else:
                currentresult_taskset.add(task)
                if task not in task_set:
                    task_list.insert(index+1, task)
                    task_set.add(task)
                    index += 1
                else:
                    index = task_list.index(task)

    merge_task_lists(runset_results, task_list)


def merge_task_lists(runset_results, tasks):
    """
    Set the filelists of all RunSetResult elements so that they contain the same files
    in the same order. For missing files a dummy element is inserted.
    """
    for runset in runset_results:
        # create mapping from id to RunResult object
        # Use reversed list such that the first instance of equal tasks end up in dic
        dic = dict([(run_result.task_id, run_result) for run_result in reversed(runset.results)])
        runset.results = [] # clear and repopulate results
        for task in tasks:
            run_result = dic.get(task)
            if run_result is None:
                logging.info("    No result for task '%s' in '%s'.",
                             task[0], Util.prettylist(runset.attributes['filename']))
                # create an empty dummy element
                run_result = RunResult(task, None, result.CATEGORY_MISSING, 0, None,
                                       runset.columns, [None]*len(runset.columns))
            runset.results.append(run_result)


def find_common_tasks(runset_results):
    tasks_in_first_runset = runset_results[0].get_tasks()

    task_set = set(tasks_in_first_runset)
    for result in runset_results:
        task_set = task_set & set(result.get_tasks())

    task_list = []
    if not task_set:
        logging.warning('No tasks are present in all benchmark results.')
    else:
        task_list = [task for task in tasks_in_first_runset if task in task_set]
        merge_task_lists(runset_results, task_list)


class MultipropertyResult(object):
    """
    The class MultipropertyResult contains result of multi-property run.
    """
    def __init__(self, sourcefileTag):
        self.actual_statuses = {}
        self.expected_statuses = {}
        self.categories = {}
        self.scores = {}

        for column in sourcefileTag.findall('column'):
            title = column.get("title")
            if title:
                match = re.match("status \((.+)\)", title)
                if match:
                    self.actual_statuses[match.group(1)] = column.get('value')
                match = re.match("expected \((.+)\)", title)
                if match:
                    self.expected_statuses[match.group(1)] = column.get('value')
        self.is_multiproperty = bool(self.actual_statuses) and bool(self.expected_statuses)

        if self.is_multiproperty:
            # Define category per each property.
            for property, actual_status in self.actual_statuses.items():
                expected_status_for_property = {}
                if property in self.expected_statuses:
                    expected_status_for_property = {property: self.expected_statuses[property]}

                self.categories[property] = result.compare_multiproperty_statuses({property: actual_status},
                                                                                           expected_status_for_property)
                self.scores[property] = result.score_for_task(sourcefileTag.get('name'),
                                      sourcefileTag.get('properties', '').split(),
                                      None,
                                      True,
                                      self.is_multiproperty,
                                      {property: actual_status},
                                      expected_status_for_property)

    def get_expected_status_for_property(self, column_title):
        property = self.__get_property_name_from_column(column_title)
        if property in self.expected_statuses:
            return self.expected_statuses[property]
        return result.RESULT_CLASS_UNKNOWN

    def get_actual_status_for_property(self, column_title):
        property = self.__get_property_name_from_column(column_title)
        if property in self.actual_statuses:
            return self.actual_statuses[property]
        return result.RESULT_CLASS_UNKNOWN

    def get_category_for_property(self, column_title):
        property = self.__get_property_name_from_column(column_title)
        if property in self.categories:
            return self.categories[property]
        return result.CATEGORY_MISSING

    def get_score_for_property(self, column_title):
        property = self.__get_property_name_from_column(column_title)
        if property in self.scores:
            return self.scores[property]
        return 0

    def __get_property_name_from_column(self, column_title):
        return column_title.replace('status (', '')[:-1]


class RunResult(object):
    """
    The class RunResult contains the results of a single verification run.
    """
    def __init__(self, task_id, status, category, score, log_file, columns,
<<<<<<< HEAD
                 values, columns_relevant_for_diff=set(), multiproperty=None):
=======
                 values, columns_relevant_for_diff=set(), sourcefiles_exist=True):
>>>>>>> 7bbec388
        assert(len(columns) == len(values))
        self.task_id = task_id
        self.sourcefiles_exist = sourcefiles_exist
        self.status = status
        self.log_file = log_file
        self.columns = columns
        self.values = values
        self.category = category
        self.score = score
        self.columns_relevant_for_diff = columns_relevant_for_diff
        self.multiproperty = multiproperty

    def is_multiproperty(self):
        if self.multiproperty:
            return self.multiproperty.is_multiproperty
        return False

    def get_multiproperty_actual_statuses(self):
        if self.multiproperty:
            return self.multiproperty.actual_statuses
        return {}

    def get_multiproperty_expected_statuses(self):
        if self.multiproperty:
            return self.multiproperty.expected_statuses
        return {}

    @staticmethod
    def create_from_xml(sourcefileTag, get_value_from_logfile, listOfColumns,
                        correct_only, log_zip_cache, columns_relevant_for_diff):
        '''
        This function collects the values from one run.
        Only columns that should be part of the table are collected.
        '''

        def read_logfile_lines(log_file):
            if not log_file:
                return []
            log_file_url = Util.make_url(log_file)
            url_parts = urllib.parse.urlparse(log_file_url, allow_fragments=False)
            log_zip_path = os.path.dirname(url_parts.path) + ".zip"
            log_zip_url = urllib.parse.urlunparse((url_parts.scheme, url_parts.netloc,
                log_zip_path, url_parts.params, url_parts.query, url_parts.fragment))
            path_in_zip = urllib.parse.unquote(
                os.path.relpath(url_parts.path, os.path.dirname(log_zip_path)))
            if log_zip_url.startswith("file:///") and not log_zip_path.startswith("/"):
                # Replace file:/// with file: for relative paths,
                # otherwise opening fails.
                log_zip_url = "file:" + log_zip_url[8:]

            try:
                with Util.open_url_seekable(log_file_url, 'rt') as logfile:
                    return logfile.readlines()
            except IOError as unused_e1:
                try:
                    if log_zip_url not in log_zip_cache:
                        log_zip_cache[log_zip_url] = zipfile.ZipFile(
                            Util.open_url_seekable(log_zip_url, 'rb'))
                    log_zip = log_zip_cache[log_zip_url]

                    try:
                        with io.TextIOWrapper(log_zip.open(path_in_zip)) as logfile:
                            return logfile.readlines()
                    except KeyError:
                        logging.warning("Could not find logfile '%s' in archive '%s'.",
                                        log_file, log_zip_url)
                        return []

                except IOError as unused_e2:
                    logging.warning("Could not find logfile '%s' nor log archive '%s'.",
                                    log_file, log_zip_url)
                    return []

        status = Util.get_column_value(sourcefileTag, 'status', '')
        category = Util.get_column_value(sourcefileTag, 'category', result.CATEGORY_MISSING)

        multiproperty_result = MultipropertyResult(sourcefileTag)
        score = result.score_for_task(sourcefileTag.get('name'),
                                      sourcefileTag.get('properties', '').split(),
                                      category,
                                      status,
                                      multiproperty_result.is_multiproperty,
                                      multiproperty_result.actual_statuses,
                                      multiproperty_result.expected_statuses)
        logfileLines = None

        values = []

        for column in listOfColumns: # for all columns that should be shown
            value = None # default value
            if column.title.lower() == 'score':
                value = str(score)
            elif column.title.lower() == 'status':
                value = status

            elif not correct_only or category == result.CATEGORY_CORRECT:
                if not column.pattern or column.href:
                    # collect values from XML
                    value = Util.get_column_value(sourcefileTag, column.title)

                else: # collect values from logfile
                    if logfileLines is None: # cache content
                        logfileLines = read_logfile_lines(sourcefileTag.get('logfile'))

                    value = get_value_from_logfile(logfileLines, column.pattern)

            values.append(value)

        sourcefiles = sourcefileTag.get('files')
        if sourcefiles:
            if sourcefiles.startswith('['):
                sourcefileList = [s.strip() for s in sourcefiles[1:-1].split(',') if s.strip()]
                sourcefiles_exist = True if sourcefileList else False
            else:
                raise AssertionError('Unknown format for files tag:')
        else:
            sourcefiles_exist = False

        return RunResult(get_task_id(sourcefileTag), status, category, score,
                         sourcefileTag.get('logfile'), listOfColumns, values,
<<<<<<< HEAD
                         columns_relevant_for_diff, multiproperty_result)
=======
                         columns_relevant_for_diff, sourcefiles_exist=sourcefiles_exist)
>>>>>>> 7bbec388


class Row(object):
    """
    The class Row contains all the results for one sourcefile (a list of RunResult instances).
    It is identified by the name of the source file and optional additional data
    (such as the property).
    It corresponds to one complete row in the final tables.
    """
    def __init__(self, results):
        assert results
        self.results = results
        self.id = results[0].task_id
        self.has_sourcefile = results[0].sourcefiles_exist
        assert len(set(r.task_id for r in results)) == 1, "not all results are for same task"
        self.filename = self.id[0]
        self.properties = self.id[1].split() if self.id[1] else []

    def set_relative_path(self, common_prefix, base_dir):
        """
        generate output representation of rows
        """
        # make path relative to directory of output file if necessary
        self.file_path = self.filename if os.path.isabs(self.filename) \
                                 else os.path.relpath(self.filename, base_dir)

        self.short_filename = self.filename.replace(common_prefix, '', 1)


def rows_to_columns(rows):
    """
    Convert a list of Rows into a column-wise list of list of RunResult
    """
    return zip(*[row.results for row in rows])


def get_rows(runSetResults):
    """
    Create list of rows with all data. Each row consists of several RunResults.
    """
    rows = []
    for task_results in zip(*[runset.results for runset in runSetResults]):
        rows.append(Row(task_results))

    return rows


def filter_rows_with_differences(rows):
    """
    Find all rows with differences in the status column.
    """
    if not rows:
        # empty table
        return []
    if len(rows[0].results) == 1:
        # table with single column
        return []


    def get_index_of_column(name, cols):
        for i in range(0, len(cols)):
            if cols[i].title == name:
                return i
        return -1


    def all_equal_result(listOfResults):
        relevant_columns = set()
        for res in listOfResults:
            for relevant_column in res.columns_relevant_for_diff:
                relevant_columns.add(relevant_column)
        if len(relevant_columns) == 0:
            relevant_columns.add("status")

        status = []
        for col in relevant_columns:
            # It's necessary to search for the index of a column every time
            # because they can differ between results
            status.append(
                set(
                    res.values[get_index_of_column(col, res.columns)]
                    for res in listOfResults))

        return reduce(lambda x, y: x and (len(y) <= 1), status, True)


    rowsDiff = [row for row in rows if not all_equal_result(row.results)]

    if len(rowsDiff) == 0:
        logging.info("---> NO DIFFERENCE FOUND IN SELECTED COLUMNS")
    elif len(rowsDiff) == len(rows):
        logging.info("---> DIFFERENCES FOUND IN ALL ROWS, NO NEED TO CREATE DIFFERENCE TABLE")
        return []

    return rowsDiff


def get_table_head(runSetResults, commonFileNamePrefix):

    # This list contains the number of columns each run set has
    # (the width of a run set in the final table)
    # It is used for calculating the column spans of the header cells.
    runSetWidths = [len(runSetResult.columns) for runSetResult in runSetResults]

    for runSetResult in runSetResults:
        # Ugly because this overwrites the entries in the map,
        # but we don't need them anymore and this is the easiest way
        for key in runSetResult.attributes:
            values = runSetResult.attributes[key]
            if key == 'turbo':
                turbo_values = list(set(values))
                if len(turbo_values) > 1:
                    turbo = 'mixed'
                elif turbo_values[0] == 'true':
                    turbo = 'enabled'
                elif turbo_values[0] == 'false':
                    turbo = 'disabled'
                else:
                    turbo = None
                runSetResult.attributes['turbo'] = ', Turbo Boost: {}'.format(turbo) if turbo else ''

            elif key == 'timelimit':
                def fix_unit_display(value):
                    if len(value) >= 2 and value[-1] == 's' and value[-2] != ' ':
                        return value[:-1] + ' s'
                    return value
                runSetResult.attributes[key] = Util.prettylist(map(fix_unit_display, values))

            elif key == 'memlimit' or key == 'ram':
                def round_to_MB(value):
                    try:
                        return "{:.0f} MB".format(int(value)/_BYTE_FACTOR/_BYTE_FACTOR)
                    except ValueError:
                        return value
                runSetResult.attributes[key] = Util.prettylist(map(round_to_MB, values))

            elif key == 'freq':
                def round_to_MHz(value):
                    try:
                        return "{:.0f} MHz".format(int(value)/1000/1000)
                    except ValueError:
                        return value
                runSetResult.attributes[key] = Util.prettylist(map(round_to_MHz, values))

            elif key == 'host':
                runSetResult.attributes[key] = Util.prettylist(Util.merge_entries_with_common_prefixes(values))

            else:
                runSetResult.attributes[key] = Util.prettylist(values)

    def get_row(rowName, format_string, collapse=False, onlyIf=None, default='Unknown'):
        def format_cell(attributes):
            if onlyIf and not onlyIf in attributes:
                formatStr = default
            else:
                formatStr = format_string
            return formatStr.format(**attributes)

        values = [format_cell(runSetResult.attributes) for runSetResult in runSetResults]
        if not any(values):
            return None # skip row without values completely

        valuesAndWidths = list(Util.collapse_equal_values(values, runSetWidths)) \
                          if collapse else list(zip(values, runSetWidths))

        return tempita.bunch(id=rowName.lower().split(' ')[0],
                             name=rowName,
                             content=valuesAndWidths)

    titles      = [column.format_title() for runSetResult in runSetResults for column in runSetResult.columns]
    runSetWidths1 = [1]*sum(runSetWidths)
    titleRow    = tempita.bunch(id='columnTitles', name=commonFileNamePrefix,
                                content=list(zip(titles, runSetWidths1)))

    return {'tool':    get_row('Tool', '{tool} {version}', collapse=True),
            'limit':   get_row('Limits', 'timelimit: {timelimit}, memlimit: {memlimit}, CPU core limit: {cpuCores}', collapse=True),
            'host':    get_row('Host', '{host}', collapse=True, onlyIf='host'),
            'os':      get_row('OS', '{os}', collapse=True, onlyIf='os'),
            'system':  get_row('System', 'CPU: {cpu}, cores: {cores}, frequency: {freq}{turbo}; RAM: {ram}', collapse=True, onlyIf='cpu'),
            'date':    get_row('Date of execution', '{date}', collapse=True),
            'runset':  get_row('Run set', '{niceName}'),
            'branch':  get_row('Branch', '{branch}'),
            'options': get_row('Options', '{options}'),
            'property':get_row('Propertyfile', '{propertyfiles}', collapse=True, onlyIf='propertyfiles', default=''),
            'title':   titleRow}


def select_relevant_id_columns(rows):
    """
    Find out which of the entries in Row.id are equal for all given rows.
    @return: A list of True/False values according to whether the i-th part of the id is always equal.
    """
    relevant_id_columns = [True] # first column (file name) is always relevant
    if rows:
        prototype_id = rows[0].id
        for column in range(1, len(prototype_id)):
            def id_equal_to_prototype(row):
                return row.id[column] == prototype_id[column]

            relevant_id_columns.append(not all(map(id_equal_to_prototype, rows)))
    return relevant_id_columns


def get_stats_of_rows(rows):
    """Calculcate number of true/false tasks and maximum achievable score."""
    count_true = count_false = max_score = 0
    for row in rows:
        if not row.properties:
            # properties missing for at least one task, result would be wrong
            count_true = count_false = 0
            logging.info('Missing property for %s.', row.filename)
            break
        correct_result = result.satisfies_file_property(row.filename, row.properties)
        if correct_result is True:
            count_true += 1
        elif correct_result is False:
            count_false += 1
        run_result = row.results[0]
        max_score += result.score_for_task(row.filename, row.properties, result.CATEGORY_CORRECT, None,
                                           run_result.is_multiproperty(),
                                           run_result.get_multiproperty_actual_statuses(),
                                           run_result.get_multiproperty_expected_statuses())

    return max_score, count_true, count_false


def _contains_unconfirmed_results(rows_for_stats):
    for unconfirmed_stat in rows_for_stats[4]:  # 5th position in rows_for_stats is 'unconfirmed_results'
        if unconfirmed_stat and unconfirmed_stat.sum > 0:
            return True
    return False


def get_stats(rows, local_summary):
    stats = list(parallel.map(get_stats_of_run_set, rows_to_columns(rows)))  # column-wise
    rowsForStats = list(map(Util.flatten, zip(*stats)))  # row-wise

    # find out column types for statistics columns
    if local_summary:
        rowsForStats.append(local_summary)
    columns = Util.flatten(run_result.columns for run_result in rows[0].results)
    stats_columns = []
    for i, column in enumerate(columns):
        column_values = [row[i] for row in rowsForStats]
        column_type, column_unit, column_source_unit, column_scale_factor = _get_column_type_heur(column, column_values)
        new_column = Column(column.title, column.pattern, column.number_of_significant_digits, column.href, column_type,
                            column_unit, column_source_unit, column_scale_factor, column.display_title)
        stats_columns.append(new_column)

    max_score, count_true, count_false = get_stats_of_rows(rows)
    task_counts = 'in total {0} true tasks, {1} false tasks'.format(count_true, count_false)

    if max_score:
        score_row = tempita.bunch(id='score',
                                  title='score ({0} tasks, max score: {1})'.format(len(rows), max_score),
                                  description=task_counts,
                                  content=rowsForStats[10])

    if local_summary:
        summary_row = tempita.bunch(id=None, title='local summary',
            description='(This line contains some statistics from local execution. Only trust those values, if you use your own computer.)',
            content=local_summary)

    def indent(n):
        return '&nbsp;'*(n*4)

    stats_info_correct = [
            tempita.bunch(id=None, title=indent(1)+'correct results', description='(property holds + result is true) OR (property does not hold + result is false)', content=rowsForStats[1]),
            tempita.bunch(id=None, title=indent(2)+'correct true', description='property holds + result is true', content=rowsForStats[2]),
            tempita.bunch(id=None, title=indent(2)+'correct false', description='property does not hold + result is false', content=rowsForStats[3]),
            ]
    stats_info_correct_unconfirmed = [
            tempita.bunch(id=None, title=indent(1)+'correct-unconfimed results', description='(property holds + result is true) OR (property does not hold + result is false), but unconfirmed', content=rowsForStats[4]),
            tempita.bunch(id=None, title=indent(2)+'correct-unconfirmed true', description='property holds + result is true, but unconfirmed', content=rowsForStats[5]),
            tempita.bunch(id=None, title=indent(2)+'correct-unconfirmed false', description='property does not hold + result is false, but unconfirmed', content=rowsForStats[6]),
            ]
    stats_info_wrong = [
            tempita.bunch(id=None, title=indent(1)+'incorrect results', description='(property holds + result is false) OR (property does not hold + result is true)', content=rowsForStats[7]),
            tempita.bunch(id=None, title=indent(2)+'incorrect true', description='property does not hold + result is true', content=rowsForStats[8]),
            tempita.bunch(id=None, title=indent(2)+'incorrect false', description='property holds + result is false', content=rowsForStats[9]),
            ]
    if _contains_unconfirmed_results(rowsForStats):
        stats_info = stats_info_correct + stats_info_correct_unconfirmed + stats_info_wrong
    else:
        stats_info = stats_info_correct + stats_info_wrong
    return [tempita.bunch(id=None, title='total', description=task_counts, content=rowsForStats[0]),
            ] + ([summary_row] if local_summary else []) + stats_info + ([score_row] if max_score else []), stats_columns


def get_stats_of_run_set(runResults):
    """
    This function returns the numbers of the statistics.
    @param runResults: All the results of the execution of one run set (as list of RunResult objects)
    """

    # convert:
    # [['TRUE', 0,1], ['FALSE', 0,2]] -->  [['TRUE', 'FALSE'], [0,1, 0,2]]
    # in python2 this is a list, in python3 this is the iterator of the list
    # this works, because we iterate over the list some lines below
    listsOfValues = zip(*[runResult.values for runResult in runResults])

    columns = runResults[0].columns
    main_status_list = [(runResult.category, runResult.status) for runResult in runResults]

    # collect some statistics
    totalRow = []
    correctRow = []
    correctTrueRow = []
    correctFalseRow = []
    correctUnconfirmedRow = []
    correctUnconfirmedTrueRow = []
    correctUnconfirmedFalseRow = []
    incorrectRow = []
    wrongTrueRow = []
    wrongFalseRow = []
    scoreRow = []

    status_col_index = 0  # index of 'status' column
    for index, (column, values) in enumerate(zip(columns, listsOfValues)):
        col_type = column.type.type
        if col_type != ColumnType.text:
            if col_type == ColumnType.main_status or col_type == ColumnType.status:
                if col_type == ColumnType.main_status:
                    status_col_index = index
                    score = StatValue(sum(run_result.score for run_result in runResults))
                else:
                    score = 0
                    for run_result in runResults:
                        if run_result.is_multiproperty():
                            score += run_result.multiproperty.get_score_for_property(column.title)
                    score = StatValue(score)

                total   = StatValue(len([runResult.values[index] for runResult in runResults if runResult.status]))
                if col_type == ColumnType.main_status:
                    curr_status_list = [(runResult.category, runResult.values[index]) for runResult in runResults]
                    counts = collections.Counter((category, result.get_result_classification(status))
                                                 for category, status in curr_status_list)
                    countCorrectTrue             = counts[result.CATEGORY_CORRECT,             result.RESULT_CLASS_TRUE]
                    countCorrectFalse            = counts[result.CATEGORY_CORRECT,             result.RESULT_CLASS_FALSE]
                    countCorrectUnconfirmedTrue  = counts[result.CATEGORY_CORRECT_UNCONFIRMED, result.RESULT_CLASS_TRUE]
                    countCorrectUnconfirmedFalse = counts[result.CATEGORY_CORRECT_UNCONFIRMED, result.RESULT_CLASS_FALSE]
                    countWrongTrue               = counts[result.CATEGORY_WRONG,               result.RESULT_CLASS_TRUE]
                    countWrongFalse              = counts[result.CATEGORY_WRONG,               result.RESULT_CLASS_FALSE]
                else:
                    countCorrectTrue             = 0
                    countCorrectFalse            = 0
                    countCorrectUnconfirmedTrue  = 0  # TODO: confirmed results for multi-property verification.
                    countCorrectUnconfirmedFalse = 0
                    countWrongTrue               = 0
                    countWrongFalse              = 0
                    for run_result in runResults:
                        if run_result.is_multiproperty():
                            status = run_result.multiproperty.get_actual_status_for_property(column.title)
                            category = run_result.multiproperty.get_category_for_property(column.title)
                            if result.RESULT_CLASS_FALSE in status:
                                if category == result.CATEGORY_CORRECT:
                                    countCorrectFalse += 1
                                elif category == result.CATEGORY_WRONG:
                                    countWrongFalse += 1
                            elif status == result.RESULT_CLASS_TRUE:
                                if category == result.CATEGORY_CORRECT:
                                    countCorrectTrue += 1
                                elif category == result.CATEGORY_WRONG:
                                    countWrongTrue += 1

                correct                 = StatValue(countCorrectTrue + countCorrectFalse)
                correctTrue             = StatValue(countCorrectTrue)
                correctFalse            = StatValue(countCorrectFalse)
                correctUnconfirmed      = StatValue(countCorrectUnconfirmedTrue + countCorrectUnconfirmedFalse)
                correctUnconfirmedTrue  = StatValue(countCorrectUnconfirmedTrue)
                correctUnconfirmedFalse = StatValue(countCorrectUnconfirmedFalse)
                incorrect               = StatValue(countWrongTrue + countWrongFalse)
                wrongTrue               = StatValue(countWrongTrue)
                wrongFalse              = StatValue(countWrongFalse)

            else:
                assert column.is_numeric()
                total, correct, correctTrue, correctFalse,\
                       correctUnconfirmed, correctUnconfirmedTrue, correctUnconfirmedFalse,\
                       incorrect, wrongTrue, wrongFalse =\
                    get_stats_of_number_column(values, main_status_list, column.title)

                score = None

        else:
            total, correct, correctTrue, correctFalse,\
                   correctUnconfirmed, correctUnconfirmedTrue, correctUnconfirmedFalse,\
                   incorrect, wrongTrue, wrongFalse =\
                (None, None, None, None, None, None, None, None, None, None)
            score = None

        totalRow.append(total)
        correctRow.append(correct)
        correctTrueRow.append(correctTrue)
        correctFalseRow.append(correctFalse)
        correctUnconfirmedRow.append(correctUnconfirmed)
        correctUnconfirmedTrueRow.append(correctUnconfirmedTrue)
        correctUnconfirmedFalseRow.append(correctUnconfirmedFalse)
        incorrectRow.append(incorrect)
        wrongTrueRow.append(wrongTrue)
        wrongFalseRow.append(wrongFalse)
        scoreRow.append(score)

    def replace_irrelevant(row):
        if not row:
            return
        count = row[status_col_index]
        if not count or not count.sum:
            for i in range(0, len(row)):
                if i == status_col_index:
                    continue
                if not row[i] or not row[i].sum:
                    row[i] = None

    replace_irrelevant(totalRow)
    replace_irrelevant(correctRow)
    replace_irrelevant(correctTrueRow)
    replace_irrelevant(correctFalseRow)
    replace_irrelevant(correctUnconfirmedRow)
    replace_irrelevant(correctUnconfirmedTrueRow)
    replace_irrelevant(correctUnconfirmedFalseRow)
    replace_irrelevant(incorrectRow)
    replace_irrelevant(wrongTrueRow)
    replace_irrelevant(wrongFalseRow)
    replace_irrelevant(scoreRow)

    stats = (totalRow, correctRow, correctTrueRow, correctFalseRow,\
                       correctUnconfirmedRow, correctUnconfirmedTrueRow, correctUnconfirmedFalseRow,\
                       incorrectRow, wrongTrueRow, wrongFalseRow,\
             scoreRow)
    return stats


class StatValue(object):
    def __init__(self, sum, min=None, max=None, avg=None, median=None, stdev=None):  # @ReservedAssignment
        self.sum = sum
        self.min = min
        self.max = max
        self.avg = avg
        self.median = median
        self.stdev = stdev

    def __str__(self):
        return str(self.sum)

    @classmethod
    def from_list(cls, values):
        values = sorted(v for v in values if v is not None)
        if not values:
            return StatValue(0)

        values_len = len(values)
        values_sum = sum(values)

        mean = values_sum / values_len

        half, len_is_odd = divmod(values_len, 2)
        if len_is_odd:
            median = values[half]
        else:
            median = (values[half-1] + values[half]) / Decimal(2)

        stdev = Decimal(0)
        for v in values:
            diff = v - mean
            stdev += diff*diff
        stdev = (stdev / values_len).sqrt()

        return StatValue(values_sum,
                         min    = values[0],
                         max    = values[-1],
                         avg    = mean,
                         median = median,
                         stdev = stdev,
                         )


def get_stats_of_number_column(values, categoryList, columnTitle):
    assert len(values) == len(categoryList)
    try:
        valueList = [Util.to_decimal(v) for v in values]
    except InvalidOperation as e:
        if columnTitle != "host" and not columnTitle.endswith('status'): # We ignore values of columns 'host' and 'status'.
            logging.warning("%s. Statistics may be wrong.", e)
        return (StatValue(0), StatValue(0), StatValue(0), StatValue(0),\
                              StatValue(0), StatValue(0), StatValue(0),\
                              StatValue(0), StatValue(0), StatValue(0))

    valuesPerCategory = collections.defaultdict(list)
    for value, catStat in zip(valueList, categoryList):
        category, status = catStat
        if status is None:
            continue
        valuesPerCategory[category, result.get_result_classification(status)].append(value)

    return (StatValue.from_list(valueList),
            StatValue.from_list(valuesPerCategory[result.CATEGORY_CORRECT, result.RESULT_CLASS_TRUE]
                              + valuesPerCategory[result.CATEGORY_CORRECT, result.RESULT_CLASS_FALSE]),
            StatValue.from_list(valuesPerCategory[result.CATEGORY_CORRECT, result.RESULT_CLASS_TRUE]),
            StatValue.from_list(valuesPerCategory[result.CATEGORY_CORRECT, result.RESULT_CLASS_FALSE]),
            StatValue.from_list(valuesPerCategory[result.CATEGORY_CORRECT_UNCONFIRMED, result.RESULT_CLASS_TRUE]
                              + valuesPerCategory[result.CATEGORY_CORRECT_UNCONFIRMED, result.RESULT_CLASS_FALSE]),
            StatValue.from_list(valuesPerCategory[result.CATEGORY_CORRECT_UNCONFIRMED, result.RESULT_CLASS_TRUE]),
            StatValue.from_list(valuesPerCategory[result.CATEGORY_CORRECT_UNCONFIRMED, result.RESULT_CLASS_FALSE]),
            StatValue.from_list(valuesPerCategory[result.CATEGORY_WRONG, result.RESULT_CLASS_TRUE]
                              + valuesPerCategory[result.CATEGORY_WRONG, result.RESULT_CLASS_FALSE]),
            StatValue.from_list(valuesPerCategory[result.CATEGORY_WRONG, result.RESULT_CLASS_TRUE]),
            StatValue.from_list(valuesPerCategory[result.CATEGORY_WRONG, result.RESULT_CLASS_FALSE]),
            )


def get_regression_count(rows, ignoreFlappingTimeouts): # for options.dump_counts
    """Count the number of regressions, i.e., differences in status of the two right-most results
    where the new one is not "better" than the old one.
    Any change in status between error, unknown, and wrong result is a regression.
    Different kind of errors or wrong results are also a regression.
    """

    def status_is(run_result, status):
        # startswith is used because status can be "TIMEOUT (TRUE)" etc., which count as "TIMEOUT"
        return run_result.status and run_result.status.startswith(status)

    def any_status_is(run_results, status):
        for run_result in run_results:
            if status_is(run_result, status):
                return True
        return False

    regressions = 0
    for row in rows:
        if len(row.results) < 2:
            return 0 # no regressions at all with only one run

        # "new" and "old" are the latest two results
        new = row.results[-1]
        old = row.results[-2]

        if new.category == result.CATEGORY_CORRECT:
            continue # no regression if result is correct

        if new.status == old.status:
            continue # no regression if result is the same as before
        if status_is(new, 'TIMEOUT') and status_is(old, 'TIMEOUT'):
            continue # no regression if both are some form of timeout
        if status_is(new, 'OUT OF MEMORY') and status_is(old, 'OUT OF MEMORY'):
            continue # same for OOM

        if (ignoreFlappingTimeouts and
                status_is(new, 'TIMEOUT') and any_status_is(row.results[:-2], 'TIMEOUT')):
            continue # flapping timeout because any of the older results is also a timeout

        regressions += 1

    return regressions


def get_counts(rows): # for options.dump_counts
    countsList = []

    for runResults in rows_to_columns(rows):
        counts = collections.Counter(runResult.category for runResult in runResults)
        countsList.append((counts[result.CATEGORY_CORRECT],
                           counts[result.CATEGORY_WRONG],
                           counts[result.CATEGORY_UNKNOWN]
                           + counts[result.CATEGORY_ERROR]
                           + counts[None], # for rows without a result
                          ))

    return countsList


def get_summary(runSetResults):
    summaryStats = []
    available = False
    for runSetResult in runSetResults:
        for column in runSetResult.columns:
            if column.is_numeric() \
                    and column.title in runSetResult.summary and runSetResult.summary[column.title] != '':

                available = True
                try:
                    value = StatValue(Util.to_decimal(runSetResult.summary[column.title]))
                except InvalidOperation:
                    value = None
            else:
                value = None
            summaryStats.append(value)

    return summaryStats if available else None


def create_tables(name, runSetResults, rows, rowsDiff, outputPath, outputFilePattern, options):
    '''
    Create tables and write them to files.
    @return a list of futures to allow waiting for completion
    '''

    # get common folder of sourcefiles
    common_prefix = os.path.commonprefix([r.filename for r in rows]) # maybe with parts of filename
    common_prefix = common_prefix[: common_prefix.rfind('/') + 1] # only foldername
    for row in rows:
        Row.set_relative_path(row, common_prefix, outputPath)

    # compute nice name of each run set for displaying
    firstBenchmarkName = Util.prettylist(runSetResults[0].attributes['benchmarkname'])
    allBenchmarkNamesEqual = all(Util.prettylist(r.attributes['benchmarkname']) == firstBenchmarkName for r in runSetResults)
    for r in runSetResults:
        if not r.attributes['name']:
            r.attributes['niceName'] = r.attributes['benchmarkname']
        elif allBenchmarkNamesEqual:
            r.attributes['niceName'] = r.attributes['name']
        else:
            r.attributes['niceName'] = [Util.prettylist(r.attributes['benchmarkname']) + '.' + Util.prettylist(r.attributes['name'])]

    template_values = lambda: None # dummy object as dict replacement for simpler syntax
    template_values.head = get_table_head(runSetResults, common_prefix)
    template_values.run_sets = [runSetResult.attributes for runSetResult in runSetResults]
    template_values.columns = [[column for column in runSet.columns] for runSet in runSetResults]
    template_values.columnTitles =\
        [[column.format_title() for column in runSet.columns] for runSet in runSetResults]

    template_values.relevant_id_columns = select_relevant_id_columns(rows)
    template_values.count_id_columns = template_values.relevant_id_columns.count(True)

    template_values.lib_url = options.lib_url
    template_values.base_dir = outputPath
    template_values.version = __version__

    futures = []

    def write_table(table_type, title, rows, use_local_summary):
        # calculate statistics if necessary
        if not options.format == ['csv']:
            local_summary = get_summary(runSetResults) if use_local_summary else None
            stats, stats_columns = get_stats(rows, local_summary)
        else:
            stats = stats_columns = None

        for template_format in (options.format or TEMPLATE_FORMATS):
            if outputFilePattern == '-':
                outfile = None
                logging.info('Writing %s to stdout...', template_format.upper().ljust(4))
            else:
                outfile = os.path.join(outputPath, outputFilePattern.format(name=name, type=table_type, ext=template_format))
                logging.info('Writing %s into %s ...', template_format.upper().ljust(4), outfile)

            this_template_values = dict(title=title, body=rows, foot=stats, foot_columns=stats_columns)
            this_template_values.update(template_values.__dict__)

            futures.append(parallel.submit(
                write_table_in_format,
                template_format, outfile, this_template_values,
                options.show_table and template_format == 'html',
                ))

    # write normal tables
    write_table("table", name, rows,
                use_local_summary=(not options.correct_only and not options.common))

    # write difference tables
    if rowsDiff:
        write_table("diff", name + " differences", rowsDiff, use_local_summary=False)

    return futures


def write_table_in_format(template_format, outfile, template_values, show_table):
    # read template
    Template = tempita.HTMLTemplate if template_format == 'html' else tempita.Template
    template_file = TEMPLATE_FILE_NAME.format(format=template_format)
    try:
        template_content = __loader__.get_data(template_file).decode(TEMPLATE_ENCODING)
    except NameError:
        with open(template_file, mode='r') as f:
            template_content = f.read()
    template = Template(template_content, namespace=TEMPLATE_NAMESPACE)

    result = template.substitute(**template_values)

    # write file
    if not outfile:
        print(result, end='')
    else:
        with open(outfile, 'w') as file:
            file.write(result)

        if show_table:
            try:
                with open(os.devnull, 'w') as devnull:
                    subprocess.Popen(['xdg-open', outfile],
                                     stdout=devnull, stderr=devnull)
            except OSError:
                pass


def basename_without_ending(file):
    name = os.path.basename(file)
    if name.endswith(".xml"):
        name = name[:-4]
    elif name.endswith(".xml.gz"):
        name = name[:-7]
    elif name.endswith(".xml.bz2"):
        name = name[:-8]
    return name


def create_argument_parser():
    parser = argparse.ArgumentParser(
        fromfile_prefix_chars='@',
        description=
        """Create tables with the results of one or more benchmark executions.
           Command-line parameters can additionally be read from a file if file name prefixed with '@' is given as argument.
           Part of BenchExec: https://github.com/sosy-lab/benchexec/"""
    )

    parser.add_argument("tables",
        metavar="RESULT",
        type=str,
        nargs='*',
        help="XML file with the results from the benchmark script"
    )
    parser.add_argument("-x", "--xml",
        action="store",
        type=str,
        dest="xmltablefile",
        help="XML file with the table definition."
    )
    parser.add_argument("-o", "--outputpath",
        action="store",
        type=str,
        dest="outputPath",
        help="Output path for the tables. If '-', the tables are written to stdout."
    )
    parser.add_argument("-n", "--name",
        action="store",
        type=str,
        dest="output_name",
        help="Base name of the created output files."
    )
    parser.add_argument("--ignore-erroneous-benchmarks",
        action="store_true",
        dest="ignore_errors",
        help="Ignore incomplete result files or results where the was an error during benchmarking."
    )
    parser.add_argument("-d", "--dump",
        action="store_true", dest="dump_counts",
        help="Print summary statistics for regressions and the good, bad, and unknown counts."
    )
    parser.add_argument("--ignore-flapping-timeout-regressions",
        action="store_true", dest="ignoreFlappingTimeouts",
        help="For the regression-count statistics, do not count regressions to timeouts if the file already had timeouts before."
    )
    parser.add_argument("-f", "--format",
        action="append",
        choices=TEMPLATE_FORMATS,
        help="Which format to generate (HTML or CSV). Can be specified multiple times. If not specified, all are generated."
    )
    parser.add_argument("-c", "--common",
        action="store_true", dest="common",
        help="Put only sourcefiles into the table for which all benchmarks contain results."
    )
    parser.add_argument("--no-diff",
        action="store_false", dest="write_diff_table",
        help="Do not output a table with result differences between benchmarks."
    )
    parser.add_argument("--correct-only",
        action="store_true", dest="correct_only",
        help="Clear all results (e.g., time) in cases where the result was not correct."
    )
    parser.add_argument("--all-columns",
        action="store_true", dest="all_columns",
        help="Show all columns in tables, including those that are normally hidden."
    )
    parser.add_argument("--offline",
        action="store_const", dest="lib_url",
        const=LIB_URL_OFFLINE,
        default=LIB_URL,
        help="Expect JS libs in libs/javascript/ instead of retrieving them from a CDN. "
            "Currently does not work for all libs."
    )
    parser.add_argument("--show",
        action="store_true", dest="show_table",
        help="Open the produced HTML table(s) in the default browser."
    )
    parser.add_argument("-q", "--quiet",
        action="store_true",
        help="Do not show informational messages, only warnings."
    )
    parser.add_argument("--version",
        action="version", version="%(prog)s " + __version__
    )
    return parser


def sigint_handler(*args, **kwargs):
    # Use SystemExit instead of KeyboardInterrupt to avoid ugly stack traces for each worker
    sys.exit(1)


def main(args=None):
    if sys.version_info < (3,):
        sys.exit('table-generator needs Python 3 to run.')
    signal.signal(signal.SIGINT, sigint_handler)

    arg_parser = create_argument_parser()
    options = arg_parser.parse_args((args or sys.argv)[1:])

    logging.basicConfig(format="%(levelname)s: %(message)s",
                        level=logging.WARNING if options.quiet else logging.INFO)

    global parallel
    import concurrent.futures
    cpu_count = 1
    try:
        cpu_count = os.cpu_count() or 1
    except AttributeError:
        pass
    # Use up to cpu_count*2 workers because some tasks are I/O bound.
    parallel = concurrent.futures.ProcessPoolExecutor(max_workers=cpu_count*2)

    name = options.output_name
    outputPath = options.outputPath
    if outputPath == '-':
        # write to stdout
        outputFilePattern = '-'
        outputPath = '.'
    else:
        outputFilePattern = "{name}.{type}.{ext}"

    if options.xmltablefile:
        try:
            table_definition = parse_table_definition_file(options.xmltablefile)

            if table_definition_lists_result_files(table_definition):
                if options.tables:
                    arg_parser.error(
                        "Invalid additional arguments '{}'.".format(" ".join(options.tables)))

                runSetResults = load_results_from_table_definition(
                    table_definition, options.xmltablefile, options)

            else:
                if not options.tables:
                    arg_parser.error(
                        "No result files given. Either list them on the command line "
                        "or with <result> tags in the table-definiton file.")

                result_files = Util.extend_file_list(options.tables) # expand wildcards
                runSetResults = load_results_with_table_definition(
                    result_files, table_definition, options.xmltablefile, options)

        except Util.TableDefinitionError as e:
            logging.error('Fault in {}: {}'.format(options.xmltablefile, e.message))
            exit(1)

        if not name:
            name = basename_without_ending(options.xmltablefile)

        if not outputPath:
            outputPath = os.path.dirname(options.xmltablefile)

    else:
        if options.tables:
            inputFiles = options.tables
        else:
            searchDir = outputPath or DEFAULT_OUTPUT_PATH
            logging.info("Searching result files in '%s'...", searchDir)
            inputFiles = [os.path.join(searchDir, '*.results*.xml')]

        inputFiles = Util.extend_file_list(inputFiles) # expand wildcards
        runSetResults = load_results(inputFiles, options)

        if len(inputFiles) == 1:
            if not name:
                name = basename_without_ending(inputFiles[0])
            if not outputFilePattern == '-':
                outputFilePattern = "{name}.{ext}"
        else:
            if not name:
                name = NAME_START + "." + time.strftime("%Y-%m-%d_%H%M", time.localtime())

        if inputFiles and not outputPath:
            path = os.path.dirname(inputFiles[0])
            if not "://" in path and all(path == os.path.dirname(file) for file in inputFiles):
                outputPath = path
            else:
                outputPath = DEFAULT_OUTPUT_PATH

    if not outputPath:
        outputPath = '.'

    runSetResults = [r for r in runSetResults if r is not None]
    if not runSetResults:
        logging.error('No benchmark results found.')
        exit(1)

    logging.info('Merging results...')
    if options.common:
        find_common_tasks(runSetResults)
    else:
        # merge list of run sets, so that all run sets contain the same tasks
        merge_tasks(runSetResults)

    rows     = get_rows(runSetResults)
    if not rows:
        logging.warning('No results found, no tables produced.')
        exit()
    rowsDiff = filter_rows_with_differences(rows) if options.write_diff_table else []

    logging.info('Generating table...')
    if not os.path.isdir(outputPath) and not outputFilePattern == '-':
        os.makedirs(outputPath)
    futures = create_tables(name, runSetResults, rows, rowsDiff, outputPath, outputFilePattern, options)

    if options.dump_counts: # print some stats for Buildbot
        print ("REGRESSIONS {}".format(get_regression_count(rows, options.ignoreFlappingTimeouts)))
        countsList = get_counts(rows)
        print ("STATS")
        for counts in countsList:
            print (" ".join(str(e) for e in counts))

    for f in futures:
        f.result() # to get any exceptions that may have occurred
    logging.info('done')

    parallel.shutdown(wait=True)


if __name__ == '__main__':
    sys.exit(main())<|MERGE_RESOLUTION|>--- conflicted
+++ resolved
@@ -881,11 +881,8 @@
     The class RunResult contains the results of a single verification run.
     """
     def __init__(self, task_id, status, category, score, log_file, columns,
-<<<<<<< HEAD
-                 values, columns_relevant_for_diff=set(), multiproperty=None):
-=======
-                 values, columns_relevant_for_diff=set(), sourcefiles_exist=True):
->>>>>>> 7bbec388
+                 values, columns_relevant_for_diff=set(), sourcefiles_exist=True,
+                 multiproperty=None):
         assert(len(columns) == len(values))
         self.task_id = task_id
         self.sourcefiles_exist = sourcefiles_exist
@@ -1006,11 +1003,8 @@
 
         return RunResult(get_task_id(sourcefileTag), status, category, score,
                          sourcefileTag.get('logfile'), listOfColumns, values,
-<<<<<<< HEAD
-                         columns_relevant_for_diff, multiproperty_result)
-=======
-                         columns_relevant_for_diff, sourcefiles_exist=sourcefiles_exist)
->>>>>>> 7bbec388
+                         columns_relevant_for_diff, sourcefiles_exist=sourcefiles_exist,
+                         multiproperty=multiproperty_result)
 
 
 class Row(object):
