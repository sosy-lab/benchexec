--- conflicted
+++ resolved
@@ -449,15 +449,10 @@
             propertyfile = util.text_or_none(util.get_single_child_from_xml(sourcefilesTag, PROPERTY_TAG))
             properties_kind = util.get_attr_of_single_child_from_xml(sourcefilesTag, PROPERTY_TAG, PROPERTIES_KIND_TAG) or None
             currentRuns = []
-<<<<<<< HEAD
-            for sourcefile, expected_statuses in sourcefiles:
-                currentRuns.append(Run(sourcefile, fileOptions, self, propertyfile, properties_kind,
-                                       global_required_files_pattern.union(required_files_pattern), expected_statuses))
-=======
-            for identifier, sourcefiles in tasks:
+            for identifier, sourcefiles, expected_statuses in tasks:
                 currentRuns.append(Run(identifier, sourcefiles, fileOptions, self, propertyfile,
-                                       global_required_files_pattern.union(required_files_pattern)))
->>>>>>> 7bbec388
+                                       global_required_files_pattern.union(required_files_pattern),
+                                       properties_kind, expected_statuses))
 
             blocks.append(SourcefileSet(sourcefileSetName, index, currentRuns))
 
@@ -536,23 +531,18 @@
         appendFileTags = sourcefilesTag.findall("append")
         for sourcefile in sourcefiles:
             if sourcefile.endswith(_YAML_EXTENSION):
-                input_files, expected_statuses = self.parse_yaml_file(sourcefile)
+                files, expected_statuses = self.parse_yaml_file(sourcefile)
             else:
                 expected_statuses = {}
-                input_files = [sourcefile]
+                files = [sourcefile]
             for appendFile in appendFileTags:
-<<<<<<< HEAD
-                input_files.extend(self.expand_filename_pattern(appendFile.text, base_dir, sourcefile=sourcefile))
-            sourcefilesLists.append((input_files, expected_statuses))
-=======
                 files.extend(self.expand_filename_pattern(appendFile.text, base_dir, sourcefile=sourcefile))
-            sourcefilesLists.append((sourcefile, files))  # Use sourcefile as identifier
+            sourcefilesLists.append((sourcefile, files, expected_statuses))  # Use sourcefile as identifier
 
         # add runs for cases without source files
         for run in sourcefilesTag.findall("withoutfile"):
-            sourcefilesLists.append((run.text, []))
-
->>>>>>> 7bbec388
+            sourcefilesLists.append((run.text, [], {}))
+
         return sourcefilesLists
 
 
@@ -625,17 +615,10 @@
     """
     A Run contains some sourcefile, some options, propertyfiles and some other stuff, that is needed for the Run.
     """
-
-<<<<<<< HEAD
-    def __init__(self, sourcefiles, fileOptions, runSet, propertyfile=None, properties_kind=None,
-                 required_files_patterns=[], expected_statuses={}):
-        assert sourcefiles
-        self.identifier = sourcefiles[0] # used for name of logfile, substitution, result-category
-=======
-    def __init__(self, identifier, sourcefiles, fileOptions, runSet, propertyfile=None, required_files_patterns=[]):
+    def __init__(self, identifier, sourcefiles, fileOptions, runSet, propertyfile=None, required_files_patterns=[],
+                 properties_kind=None, expected_statuses={}):
         assert identifier
         self.identifier = identifier  # used for name of logfile, substitution, result-category
->>>>>>> 7bbec388
         self.sourcefiles = util.get_files(sourcefiles) # expand directories to get their sub-files
         self.runSet = runSet
         self.specific_options = fileOptions # options that are specific for this run
